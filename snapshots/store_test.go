--- conflicted
+++ resolved
@@ -18,18 +18,7 @@
 )
 
 func setupStore(t *testing.T) *snapshots.Store {
-<<<<<<< HEAD
-	// os.MkdirTemp() is used instead of testing.T.TempDir()
-	// see https://github.com/cosmos/cosmos-sdk/pull/8475 for
-	// this change's rationale.
-	tempdir, err := os.MkdirTemp("", "")
-	require.NoError(t, err)
-	t.Cleanup(func() { _ = os.RemoveAll(tempdir) })
-
-	store, err := snapshots.NewStore(memdb.NewDB(), tempdir)
-=======
-	store, err := snapshots.NewStore(db.NewMemDB(), testutil.GetTempDir(t))
->>>>>>> dafdc107
+	store, err := snapshots.NewStore(memdb.NewDB(), testutil.GetTempDir(t))
 	require.NoError(t, err)
 
 	_, err = store.Save(1, 1, makeChunks([][]byte{
