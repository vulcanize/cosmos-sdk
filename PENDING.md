## PENDING

BREAKING CHANGES

* Gaia REST API (`gaiacli advanced rest-server`)

* Gaia CLI  (`gaiacli`)
  * [cli] [\#2727](https://github.com/cosmos/cosmos-sdk/pull/2727) Fix unbonding command flow

* Gaia

* SDK
  * [\#2752](https://github.com/cosmos/cosmos-sdk/pull/2752) Don't hardcode bondable denom.

* Tendermint


FEATURES

* Gaia REST API (`gaiacli advanced rest-server`)

* Gaia CLI  (`gaiacli`)

* Gaia

* SDK

* Tendermint


IMPROVEMENTS

* Gaia REST API (`gaiacli advanced rest-server`)

* Gaia CLI  (`gaiacli`)
  * [\#2749](https://github.com/cosmos/cosmos-sdk/pull/2749) Add --chain-id flag to gaiad testnet

* Gaia
<<<<<<< HEAD
 - #2637 [x/gov] Switched inactive and active proposal queues to an iterator based queue
 - #2672 [Makefile] Updated for better Windows compatibility and ledger support logic, get_tools was rewritten as a cross-compatible Makefile.
=======
>>>>>>> b7daf233

* SDK
 - [x/mock/simulation] [\#2720] major cleanup, introduction of helper objects, reorganization

* Tendermint


BUG FIXES

* Gaia REST API (`gaiacli advanced rest-server`)

* Gaia CLI  (`gaiacli`)

* Gaia
  * [\#2723] Use `cosmosvalcons` Bech32 prefix in `tendermint show-address`
  * [\#2742](https://github.com/cosmos/cosmos-sdk/issues/2742) Fix time format of TimeoutCommit override 
  
* SDK

* Tendermint
  * [\#2797](https://github.com/tendermint/tendermint/pull/2797) AddressBook requires addresses to have IDs; Do not crap out immediately after sending pex addrs in seed mode<|MERGE_RESOLUTION|>--- conflicted
+++ resolved
@@ -36,11 +36,7 @@
   * [\#2749](https://github.com/cosmos/cosmos-sdk/pull/2749) Add --chain-id flag to gaiad testnet
 
 * Gaia
-<<<<<<< HEAD
- - #2637 [x/gov] Switched inactive and active proposal queues to an iterator based queue
  - #2672 [Makefile] Updated for better Windows compatibility and ledger support logic, get_tools was rewritten as a cross-compatible Makefile.
-=======
->>>>>>> b7daf233
 
 * SDK
  - [x/mock/simulation] [\#2720] major cleanup, introduction of helper objects, reorganization
