package types

import (
	types "github.com/cosmos/cosmos-sdk/codec/types"
	sdk "github.com/cosmos/cosmos-sdk/types"
	"github.com/cosmos/cosmos-sdk/types/msgservice"
)

// RegisterInterfaces registers the interfaces types with the interface registry
func RegisterInterfaces(registry types.InterfaceRegistry) {
	registry.RegisterImplementations((*sdk.MsgRequest)(nil),
		&MsgGrantAuthorizationRequest{},
		&MsgRevokeAuthorizationRequest{},
		&MsgExecAuthorizedRequest{},
	)

	registry.RegisterInterface(
		"cosmos.authz.v1beta1.Authorization",
		(*Authorization)(nil),
		&SendAuthorization{},
		&GenericAuthorization{},
<<<<<<< HEAD
		&DelegateAuthorization{},
=======
		&UndelegateAuthorization{},
>>>>>>> aa6b949f
	)

	msgservice.RegisterMsgServiceDesc(registry, &_Msg_serviceDesc)
}<|MERGE_RESOLUTION|>--- conflicted
+++ resolved
@@ -19,11 +19,8 @@
 		(*Authorization)(nil),
 		&SendAuthorization{},
 		&GenericAuthorization{},
-<<<<<<< HEAD
 		&DelegateAuthorization{},
-=======
 		&UndelegateAuthorization{},
->>>>>>> aa6b949f
 	)
 
 	msgservice.RegisterMsgServiceDesc(registry, &_Msg_serviceDesc)
