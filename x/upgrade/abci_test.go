package upgrade_test

import (
	"errors"
	"fmt"
	"os"
	"testing"
	"time"

	"github.com/stretchr/testify/require"
	abci "github.com/tendermint/tendermint/abci/types"
	tmproto "github.com/tendermint/tendermint/proto/tendermint/types"
<<<<<<< HEAD

	"github.com/cosmos/cosmos-sdk/db/memdb"
	"github.com/cosmos/cosmos-sdk/simapp"
=======
	"golang.org/x/exp/maps"

	"cosmossdk.io/depinject"
	"github.com/cosmos/cosmos-sdk/client/flags"
	"github.com/cosmos/cosmos-sdk/codec"
	"github.com/cosmos/cosmos-sdk/server"
	simtestutil "github.com/cosmos/cosmos-sdk/testutil/sims"
>>>>>>> eee23d95
	sdk "github.com/cosmos/cosmos-sdk/types"
	sdkerrors "github.com/cosmos/cosmos-sdk/types/errors"
	"github.com/cosmos/cosmos-sdk/types/module"
	govtypes "github.com/cosmos/cosmos-sdk/x/gov/types/v1beta1"
	"github.com/cosmos/cosmos-sdk/x/upgrade"
	"github.com/cosmos/cosmos-sdk/x/upgrade/keeper"
	"github.com/cosmos/cosmos-sdk/x/upgrade/testutil"
	"github.com/cosmos/cosmos-sdk/x/upgrade/types"
)

type TestSuite struct {
	module  module.BeginBlockAppModule
	keeper  keeper.Keeper
	querier sdk.Querier
	handler govtypes.Handler
	ctx     sdk.Context
}

var s TestSuite

func setupTest(t *testing.T, height int64, skip map[int64]bool) TestSuite {
<<<<<<< HEAD
	db := memdb.NewDB()
	app := simapp.NewSimappWithCustomOptions(t, false, simapp.SetupOptions{
		Logger:             log.NewNopLogger(),
		SkipUpgradeHeights: skip,
		DB:                 db,
		InvCheckPeriod:     0,
		HomePath:           simapp.DefaultNodeHome,
		EncConfig:          simapp.MakeTestEncodingConfig(),
		AppOpts:            simapp.EmptyAppOptions{},
	})
=======
	var (
		legacyAmino *codec.LegacyAmino
		appOptions  = make(simtestutil.AppOptionsMap, 0)
	)

	appOptions[server.FlagUnsafeSkipUpgrades] = maps.Keys(skip)
	appOptions[flags.FlagHome] = t.TempDir()

	appConfig := depinject.Configs(testutil.AppConfig, depinject.Supply(appOptions))
	app, err := simtestutil.Setup(appConfig, &s.keeper, &legacyAmino)
	s.keeper.SetVersionSetter(app.BaseApp)
	require.NoError(t, err)
>>>>>>> eee23d95

	s.ctx = app.BaseApp.NewContext(false, tmproto.Header{Height: height, Time: time.Now()})

	s.module = upgrade.NewAppModule(s.keeper)
	s.querier = s.module.LegacyQuerierHandler(legacyAmino)
	s.handler = upgrade.NewSoftwareUpgradeProposalHandler(s.keeper)
	return s
}

func TestRequireName(t *testing.T) {
	s := setupTest(t, 10, map[int64]bool{})

	err := s.handler(s.ctx, &types.SoftwareUpgradeProposal{Title: "prop", Plan: types.Plan{}})
	require.Error(t, err)
	require.True(t, errors.Is(sdkerrors.ErrInvalidRequest, err), err)
}

func TestRequireFutureBlock(t *testing.T) {
	s := setupTest(t, 10, map[int64]bool{})
	err := s.handler(s.ctx, &types.SoftwareUpgradeProposal{Title: "prop", Plan: types.Plan{Name: "test", Height: s.ctx.BlockHeight() - 1}})
	require.Error(t, err)
	require.True(t, errors.Is(sdkerrors.ErrInvalidRequest, err), err)
}

func TestDoHeightUpgrade(t *testing.T) {
	s := setupTest(t, 10, map[int64]bool{})
	t.Log("Verify can schedule an upgrade")
	err := s.handler(s.ctx, &types.SoftwareUpgradeProposal{Title: "prop", Plan: types.Plan{Name: "test", Height: s.ctx.BlockHeight() + 1}})
	require.NoError(t, err)

	VerifyDoUpgrade(t)
}

func TestCanOverwriteScheduleUpgrade(t *testing.T) {
	s := setupTest(t, 10, map[int64]bool{})
	t.Log("Can overwrite plan")
	err := s.handler(s.ctx, &types.SoftwareUpgradeProposal{Title: "prop", Plan: types.Plan{Name: "bad_test", Height: s.ctx.BlockHeight() + 10}})
	require.NoError(t, err)
	err = s.handler(s.ctx, &types.SoftwareUpgradeProposal{Title: "prop", Plan: types.Plan{Name: "test", Height: s.ctx.BlockHeight() + 1}})
	require.NoError(t, err)

	VerifyDoUpgrade(t)
}

func VerifyDoUpgrade(t *testing.T) {
	t.Log("Verify that a panic happens at the upgrade height")
	newCtx := s.ctx.WithBlockHeight(s.ctx.BlockHeight() + 1).WithBlockTime(time.Now())

	req := abci.RequestBeginBlock{Header: newCtx.BlockHeader()}
	require.Panics(t, func() {
		s.module.BeginBlock(newCtx, req)
	})

	t.Log("Verify that the upgrade can be successfully applied with a handler")
	s.keeper.SetUpgradeHandler("test", func(ctx sdk.Context, plan types.Plan, vm module.VersionMap) (module.VersionMap, error) {
		return vm, nil
	})
	require.NotPanics(t, func() {
		s.module.BeginBlock(newCtx, req)
	})

	VerifyCleared(t, newCtx)
}

func VerifyDoUpgradeWithCtx(t *testing.T, newCtx sdk.Context, proposalName string) {
	t.Log("Verify that a panic happens at the upgrade height")
	req := abci.RequestBeginBlock{Header: newCtx.BlockHeader()}
	require.Panics(t, func() {
		s.module.BeginBlock(newCtx, req)
	})

	t.Log("Verify that the upgrade can be successfully applied with a handler")
	s.keeper.SetUpgradeHandler(proposalName, func(ctx sdk.Context, plan types.Plan, vm module.VersionMap) (module.VersionMap, error) {
		return vm, nil
	})
	require.NotPanics(t, func() {
		s.module.BeginBlock(newCtx, req)
	})

	VerifyCleared(t, newCtx)
}

func TestHaltIfTooNew(t *testing.T) {
	s := setupTest(t, 10, map[int64]bool{})
	t.Log("Verify that we don't panic with registered plan not in database at all")
	var called int
	s.keeper.SetUpgradeHandler("future", func(_ sdk.Context, _ types.Plan, vm module.VersionMap) (module.VersionMap, error) {
		called++
		return vm, nil
	})

	newCtx := s.ctx.WithBlockHeight(s.ctx.BlockHeight() + 1).WithBlockTime(time.Now())
	req := abci.RequestBeginBlock{Header: newCtx.BlockHeader()}
	require.NotPanics(t, func() {
		s.module.BeginBlock(newCtx, req)
	})
	require.Equal(t, 0, called)

	t.Log("Verify we panic if we have a registered handler ahead of time")
	err := s.handler(s.ctx, &types.SoftwareUpgradeProposal{Title: "prop", Plan: types.Plan{Name: "future", Height: s.ctx.BlockHeight() + 3}})
	require.NoError(t, err)
	require.Panics(t, func() {
		s.module.BeginBlock(newCtx, req)
	})
	require.Equal(t, 0, called)

	t.Log("Verify we no longer panic if the plan is on time")

	futCtx := s.ctx.WithBlockHeight(s.ctx.BlockHeight() + 3).WithBlockTime(time.Now())
	req = abci.RequestBeginBlock{Header: futCtx.BlockHeader()}
	require.NotPanics(t, func() {
		s.module.BeginBlock(futCtx, req)
	})
	require.Equal(t, 1, called)

	VerifyCleared(t, futCtx)
}

func VerifyCleared(t *testing.T, newCtx sdk.Context) {
	t.Log("Verify that the upgrade plan has been cleared")
	bz, err := s.querier(newCtx, []string{types.QueryCurrent}, abci.RequestQuery{})
	require.NoError(t, err)
	require.Nil(t, bz, string(bz))
}

func TestCanClear(t *testing.T) {
	s := setupTest(t, 10, map[int64]bool{})
	t.Log("Verify upgrade is scheduled")
	err := s.handler(s.ctx, &types.SoftwareUpgradeProposal{Title: "prop", Plan: types.Plan{Name: "test", Height: s.ctx.BlockHeight() + 100}})
	require.NoError(t, err)

	err = s.handler(s.ctx, &types.CancelSoftwareUpgradeProposal{Title: "cancel"})
	require.NoError(t, err)

	VerifyCleared(t, s.ctx)
}

func TestCantApplySameUpgradeTwice(t *testing.T) {
	s := setupTest(t, 10, map[int64]bool{})
	height := s.ctx.BlockHeader().Height + 1
	err := s.handler(s.ctx, &types.SoftwareUpgradeProposal{Title: "prop", Plan: types.Plan{Name: "test", Height: height}})
	require.NoError(t, err)
	VerifyDoUpgrade(t)
	t.Log("Verify an executed upgrade \"test\" can't be rescheduled")
	err = s.handler(s.ctx, &types.SoftwareUpgradeProposal{Title: "prop", Plan: types.Plan{Name: "test", Height: height}})
	require.Error(t, err)
	require.True(t, errors.Is(sdkerrors.ErrInvalidRequest, err), err)
}

func TestNoSpuriousUpgrades(t *testing.T) {
	s := setupTest(t, 10, map[int64]bool{})
	t.Log("Verify that no upgrade panic is triggered in the BeginBlocker when we haven't scheduled an upgrade")
	req := abci.RequestBeginBlock{Header: s.ctx.BlockHeader()}
	require.NotPanics(t, func() {
		s.module.BeginBlock(s.ctx, req)
	})
}

func TestPlanStringer(t *testing.T) {
	require.Equal(t, `Upgrade Plan
  Name: test
  height: 100
  Info: .`, types.Plan{Name: "test", Height: 100, Info: ""}.String())

	require.Equal(t, fmt.Sprintf(`Upgrade Plan
  Name: test
  height: 100
  Info: .`), types.Plan{Name: "test", Height: 100, Info: ""}.String())
}

func VerifyNotDone(t *testing.T, newCtx sdk.Context, name string) {
	t.Log("Verify that upgrade was not done")
	height := s.keeper.GetDoneHeight(newCtx, name)
	require.Zero(t, height)
}

func VerifyDone(t *testing.T, newCtx sdk.Context, name string) {
	t.Log("Verify that the upgrade plan has been executed")
	height := s.keeper.GetDoneHeight(newCtx, name)
	require.NotZero(t, height)
}

func VerifySet(t *testing.T, skipUpgradeHeights map[int64]bool) {
	t.Log("Verify if the skip upgrade has been set")

	for k := range skipUpgradeHeights {
		require.True(t, s.keeper.IsSkipHeight(k))
	}
}

func TestContains(t *testing.T) {
	var skipOne int64 = 11
	s := setupTest(t, 10, map[int64]bool{skipOne: true})

	VerifySet(t, map[int64]bool{skipOne: true})
	t.Log("case where array contains the element")
	require.True(t, s.keeper.IsSkipHeight(11))

	t.Log("case where array doesn't contain the element")
	require.False(t, s.keeper.IsSkipHeight(4))
}

func TestSkipUpgradeSkippingAll(t *testing.T) {
	var (
		skipOne int64 = 11
		skipTwo int64 = 20
	)
	s := setupTest(t, 10, map[int64]bool{skipOne: true, skipTwo: true})

	newCtx := s.ctx

	req := abci.RequestBeginBlock{Header: newCtx.BlockHeader()}
	err := s.handler(s.ctx, &types.SoftwareUpgradeProposal{Title: "prop", Plan: types.Plan{Name: "test", Height: skipOne}})
	require.NoError(t, err)

	t.Log("Verify if skip upgrade flag clears upgrade plan in both cases")
	VerifySet(t, map[int64]bool{skipOne: true, skipTwo: true})

	newCtx = newCtx.WithBlockHeight(skipOne)
	require.NotPanics(t, func() {
		s.module.BeginBlock(newCtx, req)
	})

	t.Log("Verify a second proposal also is being cleared")
	err = s.handler(s.ctx, &types.SoftwareUpgradeProposal{Title: "prop2", Plan: types.Plan{Name: "test2", Height: skipTwo}})
	require.NoError(t, err)

	newCtx = newCtx.WithBlockHeight(skipTwo)
	require.NotPanics(t, func() {
		s.module.BeginBlock(newCtx, req)
	})

	// To ensure verification is being done only after both upgrades are cleared
	t.Log("Verify if both proposals are cleared")
	VerifyCleared(t, s.ctx)
	VerifyNotDone(t, s.ctx, "test")
	VerifyNotDone(t, s.ctx, "test2")
}

func TestUpgradeSkippingOne(t *testing.T) {
	var (
		skipOne int64 = 11
		skipTwo int64 = 20
	)
	s := setupTest(t, 10, map[int64]bool{skipOne: true})

	newCtx := s.ctx

	req := abci.RequestBeginBlock{Header: newCtx.BlockHeader()}
	err := s.handler(s.ctx, &types.SoftwareUpgradeProposal{Title: "prop", Plan: types.Plan{Name: "test", Height: skipOne}})
	require.NoError(t, err)

	t.Log("Verify if skip upgrade flag clears upgrade plan in one case and does upgrade on another")
	VerifySet(t, map[int64]bool{skipOne: true})

	// Setting block height of proposal test
	newCtx = newCtx.WithBlockHeight(skipOne)
	require.NotPanics(t, func() {
		s.module.BeginBlock(newCtx, req)
	})

	t.Log("Verify the second proposal is not skipped")
	err = s.handler(s.ctx, &types.SoftwareUpgradeProposal{Title: "prop2", Plan: types.Plan{Name: "test2", Height: skipTwo}})
	require.NoError(t, err)
	// Setting block height of proposal test2
	newCtx = newCtx.WithBlockHeight(skipTwo)
	VerifyDoUpgradeWithCtx(t, newCtx, "test2")

	t.Log("Verify first proposal is cleared and second is done")
	VerifyNotDone(t, s.ctx, "test")
	VerifyDone(t, s.ctx, "test2")
}

func TestUpgradeSkippingOnlyTwo(t *testing.T) {
	var (
		skipOne   int64 = 11
		skipTwo   int64 = 20
		skipThree int64 = 25
	)
	s := setupTest(t, 10, map[int64]bool{skipOne: true, skipTwo: true})

	newCtx := s.ctx

	req := abci.RequestBeginBlock{Header: newCtx.BlockHeader()}
	err := s.handler(s.ctx, &types.SoftwareUpgradeProposal{Title: "prop", Plan: types.Plan{Name: "test", Height: skipOne}})
	require.NoError(t, err)

	t.Log("Verify if skip upgrade flag clears upgrade plan in both cases and does third upgrade")
	VerifySet(t, map[int64]bool{skipOne: true, skipTwo: true})

	// Setting block height of proposal test
	newCtx = newCtx.WithBlockHeight(skipOne)
	require.NotPanics(t, func() {
		s.module.BeginBlock(newCtx, req)
	})

	// A new proposal with height in skipUpgradeHeights
	err = s.handler(s.ctx, &types.SoftwareUpgradeProposal{Title: "prop2", Plan: types.Plan{Name: "test2", Height: skipTwo}})
	require.NoError(t, err)
	// Setting block height of proposal test2
	newCtx = newCtx.WithBlockHeight(skipTwo)
	require.NotPanics(t, func() {
		s.module.BeginBlock(newCtx, req)
	})

	t.Log("Verify a new proposal is not skipped")
	err = s.handler(s.ctx, &types.SoftwareUpgradeProposal{Title: "prop3", Plan: types.Plan{Name: "test3", Height: skipThree}})
	require.NoError(t, err)
	newCtx = newCtx.WithBlockHeight(skipThree)
	VerifyDoUpgradeWithCtx(t, newCtx, "test3")

	t.Log("Verify two proposals are cleared and third is done")
	VerifyNotDone(t, s.ctx, "test")
	VerifyNotDone(t, s.ctx, "test2")
	VerifyDone(t, s.ctx, "test3")
}

func TestUpgradeWithoutSkip(t *testing.T) {
	s := setupTest(t, 10, map[int64]bool{})
	newCtx := s.ctx.WithBlockHeight(s.ctx.BlockHeight() + 1).WithBlockTime(time.Now())
	req := abci.RequestBeginBlock{Header: newCtx.BlockHeader()}
	err := s.handler(s.ctx, &types.SoftwareUpgradeProposal{Title: "prop", Plan: types.Plan{Name: "test", Height: s.ctx.BlockHeight() + 1}})
	require.NoError(t, err)
	t.Log("Verify if upgrade happens without skip upgrade")
	require.Panics(t, func() {
		s.module.BeginBlock(newCtx, req)
	})

	VerifyDoUpgrade(t)
	VerifyDone(t, s.ctx, "test")
}

func TestDumpUpgradeInfoToFile(t *testing.T) {
	s := setupTest(t, 10, map[int64]bool{})
	require := require.New(t)

	// require no error when the upgrade info file does not exist
	_, err := s.keeper.ReadUpgradeInfoFromDisk()
	require.NoError(err)

	planHeight := s.ctx.BlockHeight() + 1
	plan := types.Plan{
		Name:   "test",
		Height: 0, // this should be overwritten by DumpUpgradeInfoToFile
	}
	t.Log("verify if upgrade height is dumped to file")
	err = s.keeper.DumpUpgradeInfoToDisk(planHeight, plan)
	require.Nil(err)

	upgradeInfo, err := s.keeper.ReadUpgradeInfoFromDisk()
	require.NoError(err)

	t.Log("Verify upgrade height from file matches ")
	require.Equal(upgradeInfo.Height, planHeight)
	require.Equal(upgradeInfo.Name, plan.Name)

	// clear the test file
	upgradeInfoFilePath, err := s.keeper.GetUpgradeInfoPath()
	require.Nil(err)
	err = os.Remove(upgradeInfoFilePath)
	require.Nil(err)
}

// TODO: add testcase to for `no upgrade handler is present for last applied upgrade`.
func TestBinaryVersion(t *testing.T) {
	var skipHeight int64 = 15
	s := setupTest(t, 10, map[int64]bool{skipHeight: true})

	testCases := []struct {
		name        string
		preRun      func() (sdk.Context, abci.RequestBeginBlock)
		expectPanic bool
	}{
		{
			"test not panic: no scheduled upgrade or applied upgrade is present",
			func() (sdk.Context, abci.RequestBeginBlock) {
				req := abci.RequestBeginBlock{Header: s.ctx.BlockHeader()}
				return s.ctx, req
			},
			false,
		},
		{
			"test not panic: upgrade handler is present for last applied upgrade",
			func() (sdk.Context, abci.RequestBeginBlock) {
				s.keeper.SetUpgradeHandler("test0", func(_ sdk.Context, _ types.Plan, vm module.VersionMap) (module.VersionMap, error) {
					return vm, nil
				})

				err := s.handler(s.ctx, &types.SoftwareUpgradeProposal{Title: "Upgrade test", Plan: types.Plan{Name: "test0", Height: s.ctx.BlockHeight() + 2}})
				require.NoError(t, err)

				newCtx := s.ctx.WithBlockHeight(12)
				s.keeper.ApplyUpgrade(newCtx, types.Plan{
					Name:   "test0",
					Height: 12,
				})

				req := abci.RequestBeginBlock{Header: newCtx.BlockHeader()}
				return newCtx, req
			},
			false,
		},
		{
			"test panic: upgrade needed",
			func() (sdk.Context, abci.RequestBeginBlock) {
				err := s.handler(s.ctx, &types.SoftwareUpgradeProposal{Title: "Upgrade test", Plan: types.Plan{Name: "test2", Height: 13}})
				require.NoError(t, err)

				newCtx := s.ctx.WithBlockHeight(13)
				req := abci.RequestBeginBlock{Header: newCtx.BlockHeader()}
				return newCtx, req
			},
			true,
		},
	}

	for _, tc := range testCases {
		ctx, req := tc.preRun()
		if tc.expectPanic {
			require.Panics(t, func() {
				s.module.BeginBlock(ctx, req)
			})
		} else {
			require.NotPanics(t, func() {
				s.module.BeginBlock(ctx, req)
			})
		}
	}
}<|MERGE_RESOLUTION|>--- conflicted
+++ resolved
@@ -10,11 +10,6 @@
 	"github.com/stretchr/testify/require"
 	abci "github.com/tendermint/tendermint/abci/types"
 	tmproto "github.com/tendermint/tendermint/proto/tendermint/types"
-<<<<<<< HEAD
-
-	"github.com/cosmos/cosmos-sdk/db/memdb"
-	"github.com/cosmos/cosmos-sdk/simapp"
-=======
 	"golang.org/x/exp/maps"
 
 	"cosmossdk.io/depinject"
@@ -22,7 +17,6 @@
 	"github.com/cosmos/cosmos-sdk/codec"
 	"github.com/cosmos/cosmos-sdk/server"
 	simtestutil "github.com/cosmos/cosmos-sdk/testutil/sims"
->>>>>>> eee23d95
 	sdk "github.com/cosmos/cosmos-sdk/types"
 	sdkerrors "github.com/cosmos/cosmos-sdk/types/errors"
 	"github.com/cosmos/cosmos-sdk/types/module"
@@ -44,18 +38,6 @@
 var s TestSuite
 
 func setupTest(t *testing.T, height int64, skip map[int64]bool) TestSuite {
-<<<<<<< HEAD
-	db := memdb.NewDB()
-	app := simapp.NewSimappWithCustomOptions(t, false, simapp.SetupOptions{
-		Logger:             log.NewNopLogger(),
-		SkipUpgradeHeights: skip,
-		DB:                 db,
-		InvCheckPeriod:     0,
-		HomePath:           simapp.DefaultNodeHome,
-		EncConfig:          simapp.MakeTestEncodingConfig(),
-		AppOpts:            simapp.EmptyAppOptions{},
-	})
-=======
 	var (
 		legacyAmino *codec.LegacyAmino
 		appOptions  = make(simtestutil.AppOptionsMap, 0)
@@ -68,7 +50,6 @@
 	app, err := simtestutil.Setup(appConfig, &s.keeper, &legacyAmino)
 	s.keeper.SetVersionSetter(app.BaseApp)
 	require.NoError(t, err)
->>>>>>> eee23d95
 
 	s.ctx = app.BaseApp.NewContext(false, tmproto.Header{Height: height, Time: time.Now()})
 
