--- conflicted
+++ resolved
@@ -44,12 +44,8 @@
 		exportHeight = 0
 		app.prepForZeroHeightGenesis(ctx, jailAllowedAddrs)
 	}
-<<<<<<< HEAD
-	genState := app.mm.ExportGenesis(ctx, app.appCodec)
-=======
 
 	genState := app.ModuleManager.ExportGenesis(ctx, app.appCodec)
->>>>>>> df41b656
 	appState, err := json.MarshalIndent(genState, "", "  ")
 	if err != nil {
 		return servertypes.ExportedApp{}, err
