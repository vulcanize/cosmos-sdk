package simapp

import (
	"context"
	"encoding/json"
	"math/rand"
	"testing"
	"time"

	"github.com/stretchr/testify/require"
	abci "github.com/tendermint/tendermint/abci/types"
	tmjson "github.com/tendermint/tendermint/libs/json"
	"github.com/tendermint/tendermint/libs/log"
	tmproto "github.com/tendermint/tendermint/proto/tendermint/types"
	tmtypes "github.com/tendermint/tendermint/types"

	"cosmossdk.io/depinject"
	"cosmossdk.io/math"
	bam "github.com/cosmos/cosmos-sdk/baseapp"
	"github.com/cosmos/cosmos-sdk/client"
	"github.com/cosmos/cosmos-sdk/client/flags"
	"github.com/cosmos/cosmos-sdk/crypto/keys/secp256k1"
	cryptotypes "github.com/cosmos/cosmos-sdk/crypto/types"
<<<<<<< HEAD
	"github.com/cosmos/cosmos-sdk/db/memdb"
	"github.com/cosmos/cosmos-sdk/depinject"
=======
	pruningtypes "github.com/cosmos/cosmos-sdk/pruning/types"
	"github.com/cosmos/cosmos-sdk/server"
>>>>>>> eee23d95
	"github.com/cosmos/cosmos-sdk/server/types"
	servertypes "github.com/cosmos/cosmos-sdk/server/types"
	simappparams "github.com/cosmos/cosmos-sdk/simapp/params"
	"github.com/cosmos/cosmos-sdk/testutil/mock"
	"github.com/cosmos/cosmos-sdk/testutil/network"
	simtestutil "github.com/cosmos/cosmos-sdk/testutil/sims"
	sdk "github.com/cosmos/cosmos-sdk/types"
	"github.com/cosmos/cosmos-sdk/types/module/testutil"
	authtypes "github.com/cosmos/cosmos-sdk/x/auth/types"
	bankkeeper "github.com/cosmos/cosmos-sdk/x/bank/keeper"
	banktypes "github.com/cosmos/cosmos-sdk/x/bank/types"
	minttypes "github.com/cosmos/cosmos-sdk/x/mint/types"
)

// SetupOptions defines arguments that are passed into `Simapp` constructor.
type SetupOptions struct {
<<<<<<< HEAD
	Logger             log.Logger
	DB                 *memdb.MemDB
	InvCheckPeriod     uint
	HomePath           string
	SkipUpgradeHeights map[int64]bool
	EncConfig          params.EncodingConfig
	AppOpts            types.AppOptions
=======
	Logger    log.Logger
	DB        *dbm.MemDB
	EncConfig simappparams.EncodingConfig
	AppOpts   types.AppOptions
>>>>>>> eee23d95
}

func setup(withGenesis bool, invCheckPeriod uint) (*SimApp, GenesisState) {
	encCdc := MakeTestEncodingConfig()
<<<<<<< HEAD
	app := NewSimApp(log.NewNopLogger(), memdb.NewDB(), nil, true, map[int64]bool{}, DefaultNodeHome, invCheckPeriod, encCdc, EmptyAppOptions{})
=======

	appOptions := make(simtestutil.AppOptionsMap, 0)
	appOptions[flags.FlagHome] = DefaultNodeHome
	appOptions[server.FlagInvCheckPeriod] = invCheckPeriod

	app := NewSimApp(log.NewNopLogger(), db, nil, true, encCdc, appOptions)
>>>>>>> eee23d95
	if withGenesis {
		return app, NewDefaultGenesisState(encCdc.Codec)
	}
	return app, GenesisState{}
}

// NewSimappWithCustomOptions initializes a new SimApp with custom options.
func NewSimappWithCustomOptions(t *testing.T, isCheckTx bool, options SetupOptions) *SimApp {
	t.Helper()

	privVal := mock.NewPV()
	pubKey, err := privVal.GetPubKey(context.TODO())
	require.NoError(t, err)
	// create validator set with single validator
	validator := tmtypes.NewValidator(pubKey, 1)
	valSet := tmtypes.NewValidatorSet([]*tmtypes.Validator{validator})

	// generate genesis account
	senderPrivKey := secp256k1.GenPrivKey()
	acc := authtypes.NewBaseAccount(senderPrivKey.PubKey().Address().Bytes(), senderPrivKey.PubKey(), 0, 0)
	balance := banktypes.Balance{
		Address: acc.GetAddress().String(),
		Coins:   sdk.NewCoins(sdk.NewCoin(sdk.DefaultBondDenom, sdk.NewInt(100000000000000))),
	}

<<<<<<< HEAD
	app := NewSimApp(options.Logger, options.DB, nil, true, options.SkipUpgradeHeights, options.HomePath, options.InvCheckPeriod, options.EncConfig, options.AppOpts)
	require.NoError(t, app.Init())
=======
	app := NewSimApp(options.Logger, options.DB, nil, true, options.EncConfig, options.AppOpts)
>>>>>>> eee23d95
	genesisState := NewDefaultGenesisState(app.appCodec)
	genesisState, err = simtestutil.GenesisStateWithValSet(app.AppCodec(), genesisState, valSet, []authtypes.GenesisAccount{acc}, balance)
	require.NoError(t, err)

	if !isCheckTx {
		// init chain must be called to stop deliverState from being nil
		stateBytes, err := tmjson.MarshalIndent(genesisState, "", " ")
		require.NoError(t, err)

		// Initialize the chain
		app.InitChain(
			abci.RequestInitChain{
				Validators:      []abci.ValidatorUpdate{},
				ConsensusParams: simtestutil.DefaultConsensusParams,
				AppStateBytes:   stateBytes,
			},
		)
	}

	return app
}

// Setup initializes a new SimApp. A Nop logger is set in SimApp.
func Setup(t *testing.T, isCheckTx bool) *SimApp {
	t.Helper()

	privVal := mock.NewPV()
	pubKey, err := privVal.GetPubKey(context.TODO())
	require.NoError(t, err)

	// create validator set with single validator
	validator := tmtypes.NewValidator(pubKey, 1)
	valSet := tmtypes.NewValidatorSet([]*tmtypes.Validator{validator})

	// generate genesis account
	senderPrivKey := secp256k1.GenPrivKey()
	acc := authtypes.NewBaseAccount(senderPrivKey.PubKey().Address().Bytes(), senderPrivKey.PubKey(), 0, 0)
	balance := banktypes.Balance{
		Address: acc.GetAddress().String(),
		Coins:   sdk.NewCoins(sdk.NewCoin(sdk.DefaultBondDenom, sdk.NewInt(100000000000000))),
	}

	app := SetupWithGenesisValSet(t, valSet, []authtypes.GenesisAccount{acc}, balance)

	return app
}

// SetupWithGenesisValSet initializes a new SimApp with a validator set and genesis accounts
// that also act as delegators. For simplicity, each validator is bonded with a delegation
// of one consensus engine unit in the default token of the simapp from first genesis
// account. A Nop logger is set in SimApp.
func SetupWithGenesisValSet(t *testing.T, valSet *tmtypes.ValidatorSet, genAccs []authtypes.GenesisAccount, balances ...banktypes.Balance) *SimApp {
	t.Helper()

	app, genesisState := setup(true, 5)
	genesisState, err := simtestutil.GenesisStateWithValSet(app.AppCodec(), genesisState, valSet, genAccs, balances...)
	require.NoError(t, err)

	stateBytes, err := json.MarshalIndent(genesisState, "", " ")
	require.NoError(t, err)

	// init chain will set the validator set and initialize the genesis accounts
	app.InitChain(
		abci.RequestInitChain{
			Validators:      []abci.ValidatorUpdate{},
			ConsensusParams: simtestutil.DefaultConsensusParams,
			AppStateBytes:   stateBytes,
		},
	)

	// commit genesis changes
	app.Commit()
	app.BeginBlock(abci.RequestBeginBlock{Header: tmproto.Header{
		Height:             app.LastBlockHeight() + 1,
		AppHash:            app.LastCommitID().Hash,
		ValidatorsHash:     valSet.Hash(),
		NextValidatorsHash: valSet.Hash(),
	}})

	return app
}

// SetupWithGenesisAccounts initializes a new SimApp with the provided genesis
// accounts and possible balances.
func SetupWithGenesisAccounts(t *testing.T, genAccs []authtypes.GenesisAccount, balances ...banktypes.Balance) *SimApp {
	t.Helper()

	privVal := mock.NewPV()
	pubKey, err := privVal.GetPubKey(context.TODO())
	require.NoError(t, err)

	// create validator set with single validator
	validator := tmtypes.NewValidator(pubKey, 1)
	valSet := tmtypes.NewValidatorSet([]*tmtypes.Validator{validator})

	return SetupWithGenesisValSet(t, valSet, genAccs, balances...)
}

// GenesisStateWithSingleValidator initializes GenesisState with a single validator and genesis accounts
// that also act as delegators.
func GenesisStateWithSingleValidator(t *testing.T, app *SimApp) GenesisState {
	t.Helper()

	privVal := mock.NewPV()
	pubKey, err := privVal.GetPubKey(context.TODO())
	require.NoError(t, err)

	// create validator set with single validator
	validator := tmtypes.NewValidator(pubKey, 1)
	valSet := tmtypes.NewValidatorSet([]*tmtypes.Validator{validator})

	// generate genesis account
	senderPrivKey := secp256k1.GenPrivKey()
	acc := authtypes.NewBaseAccount(senderPrivKey.PubKey().Address().Bytes(), senderPrivKey.PubKey(), 0, 0)
	balances := []banktypes.Balance{
		{
			Address: acc.GetAddress().String(),
			Coins:   sdk.NewCoins(sdk.NewCoin(sdk.DefaultBondDenom, sdk.NewInt(100000000000000))),
		},
	}

	genesisState := NewDefaultGenesisState(app.appCodec)
	genesisState, err = simtestutil.GenesisStateWithValSet(app.AppCodec(), genesisState, valSet, []authtypes.GenesisAccount{acc}, balances...)
	require.NoError(t, err)

	return genesisState
}

// AddTestAddrsFromPubKeys adds the addresses into the SimApp providing only the public keys.
func AddTestAddrsFromPubKeys(app *SimApp, ctx sdk.Context, pubKeys []cryptotypes.PubKey, accAmt math.Int) {
	initCoins := sdk.NewCoins(sdk.NewCoin(app.StakingKeeper.BondDenom(ctx), accAmt))

	for _, pk := range pubKeys {
		initAccountWithCoins(app, ctx, sdk.AccAddress(pk.Address()), initCoins)
	}
}

// AddTestAddrs constructs and returns accNum amount of accounts with an
// initial balance of accAmt in random order
func AddTestAddrs(app *SimApp, ctx sdk.Context, accNum int, accAmt math.Int) []sdk.AccAddress {
	return addTestAddrs(app, ctx, accNum, accAmt, simtestutil.CreateRandomAccounts)
}

// AddTestAddrsIncremental constructs and returns accNum amount of accounts with an
// initial balance of accAmt in random order
func AddTestAddrsIncremental(app *SimApp, ctx sdk.Context, accNum int, accAmt math.Int) []sdk.AccAddress {
	return addTestAddrs(app, ctx, accNum, accAmt, simtestutil.CreateIncrementalAccounts)
}

func addTestAddrs(app *SimApp, ctx sdk.Context, accNum int, accAmt math.Int, strategy simtestutil.GenerateAccountStrategy) []sdk.AccAddress {
	testAddrs := strategy(accNum)

	initCoins := sdk.NewCoins(sdk.NewCoin(app.StakingKeeper.BondDenom(ctx), accAmt))

	for _, addr := range testAddrs {
		initAccountWithCoins(app, ctx, addr, initCoins)
	}

	return testAddrs
}

func initAccountWithCoins(app *SimApp, ctx sdk.Context, addr sdk.AccAddress, coins sdk.Coins) {
	err := app.BankKeeper.MintCoins(ctx, minttypes.ModuleName, coins)
	if err != nil {
		panic(err)
	}

	err = app.BankKeeper.SendCoinsFromModuleToAccount(ctx, minttypes.ModuleName, addr, coins)
	if err != nil {
		panic(err)
	}
}

// CheckBalance checks the balance of an account.
func CheckBalance(t *testing.T, app *SimApp, addr sdk.AccAddress, balances sdk.Coins) {
	ctxCheck := app.BaseApp.NewContext(true, tmproto.Header{})
	require.True(t, balances.IsEqual(app.BankKeeper.GetAllBalances(ctxCheck, addr)))
}

// SignCheckDeliver checks a generated signed transaction and simulates a
// block commitment with the given transaction. A test assertion is made using
// the parameter 'expPass' against the result. A corresponding result is
// returned.
func SignCheckDeliver(
	t *testing.T, txCfg client.TxConfig, app *bam.BaseApp, header tmproto.Header, msgs []sdk.Msg,
	chainID string, accNums, accSeqs []uint64, expSimPass, expPass bool, priv ...cryptotypes.PrivKey,
) (sdk.GasInfo, *sdk.Result, error) {
	tx, err := simtestutil.GenSignedMockTx(
		rand.New(rand.NewSource(time.Now().UnixNano())),
		txCfg,
		msgs,
		sdk.Coins{sdk.NewInt64Coin(sdk.DefaultBondDenom, 0)},
		simtestutil.DefaultGenTxGas,
		chainID,
		accNums,
		accSeqs,
		priv...,
	)
	require.NoError(t, err)
	txBytes, err := txCfg.TxEncoder()(tx)
	require.Nil(t, err)

	// Must simulate now as CheckTx doesn't run Msgs anymore
	_, res, err := app.Simulate(txBytes)

	if expSimPass {
		require.NoError(t, err)
		require.NotNil(t, res)
	} else {
		require.Error(t, err)
		require.Nil(t, res)
	}

	// Simulate a sending a transaction and committing a block
	app.BeginBlock(abci.RequestBeginBlock{Header: header})
	gInfo, res, err := app.SimDeliver(txCfg.TxEncoder(), tx)

	if expPass {
		require.NoError(t, err)
		require.NotNil(t, res)
	} else {
		require.Error(t, err)
		require.Nil(t, res)
	}

	app.EndBlock(abci.RequestEndBlock{})
	app.Commit()

	return gInfo, res, err
}

// GenSequenceOfTxs generates a set of signed transactions of messages, such
// that they differ only by having the sequence numbers incremented between
// every transaction.
func GenSequenceOfTxs(txGen client.TxConfig, msgs []sdk.Msg, accNums []uint64, initSeqNums []uint64, numToGenerate int, priv ...cryptotypes.PrivKey) ([]sdk.Tx, error) {
	txs := make([]sdk.Tx, numToGenerate)
	var err error
	for i := 0; i < numToGenerate; i++ {
		txs[i], err = simtestutil.GenSignedMockTx(
			rand.New(rand.NewSource(time.Now().UnixNano())),
			txGen,
			msgs,
			sdk.Coins{sdk.NewInt64Coin(sdk.DefaultBondDenom, 0)},
			simtestutil.DefaultGenTxGas,
			"",
			accNums,
			initSeqNums,
			priv...,
		)
		if err != nil {
			break
		}
		incrementAllSequenceNumbers(initSeqNums)
	}

	return txs, err
}

func incrementAllSequenceNumbers(initSeqNums []uint64) {
	for i := 0; i < len(initSeqNums); i++ {
		initSeqNums[i]++
	}
}

// ModuleAccountAddrs provides a list of blocked module accounts from configuration in app.yaml
//
// Ported from SimApp
func ModuleAccountAddrs() map[string]bool {
	var bk bankkeeper.Keeper
	err := depinject.Inject(AppConfig, &bk)
	if err != nil {
		panic("unable to load DI container")
	}
	return bk.GetBlockedAddresses()
}

// NewTestNetworkFixture returns a new simapp AppConstructor for network simulation tests
func NewTestNetworkFixture() network.TestFixture {
	encodingCfg := MakeTestEncodingConfig()
	cfg := testutil.TestEncodingConfig{
		TxConfig:          encodingCfg.TxConfig,
		Codec:             encodingCfg.Codec,
		Amino:             encodingCfg.Amino,
		InterfaceRegistry: encodingCfg.InterfaceRegistry,
	}
	appCtr := func(val testutil.Validator) servertypes.Application {
		return NewSimApp(
			val.GetCtx().Logger, dbm.NewMemDB(), nil, true,
			encodingCfg,
			simtestutil.NewAppOptionsWithFlagHome(val.GetCtx().Config.RootDir),
			bam.SetPruning(pruningtypes.NewPruningOptionsFromString(val.GetAppConfig().Pruning)),
			bam.SetMinGasPrices(val.GetAppConfig().MinGasPrices),
		)
	}

	return network.TestFixture{
		AppConstructor: appCtr,
		GenesisState:   ModuleBasics.DefaultGenesis(cfg.Codec),
		EncodingConfig: cfg,
	}
}<|MERGE_RESOLUTION|>--- conflicted
+++ resolved
@@ -21,13 +21,9 @@
 	"github.com/cosmos/cosmos-sdk/client/flags"
 	"github.com/cosmos/cosmos-sdk/crypto/keys/secp256k1"
 	cryptotypes "github.com/cosmos/cosmos-sdk/crypto/types"
-<<<<<<< HEAD
 	"github.com/cosmos/cosmos-sdk/db/memdb"
-	"github.com/cosmos/cosmos-sdk/depinject"
-=======
 	pruningtypes "github.com/cosmos/cosmos-sdk/pruning/types"
 	"github.com/cosmos/cosmos-sdk/server"
->>>>>>> eee23d95
 	"github.com/cosmos/cosmos-sdk/server/types"
 	servertypes "github.com/cosmos/cosmos-sdk/server/types"
 	simappparams "github.com/cosmos/cosmos-sdk/simapp/params"
@@ -44,34 +40,20 @@
 
 // SetupOptions defines arguments that are passed into `Simapp` constructor.
 type SetupOptions struct {
-<<<<<<< HEAD
-	Logger             log.Logger
-	DB                 *memdb.MemDB
-	InvCheckPeriod     uint
-	HomePath           string
-	SkipUpgradeHeights map[int64]bool
-	EncConfig          params.EncodingConfig
-	AppOpts            types.AppOptions
-=======
 	Logger    log.Logger
 	DB        *dbm.MemDB
 	EncConfig simappparams.EncodingConfig
 	AppOpts   types.AppOptions
->>>>>>> eee23d95
 }
 
 func setup(withGenesis bool, invCheckPeriod uint) (*SimApp, GenesisState) {
 	encCdc := MakeTestEncodingConfig()
-<<<<<<< HEAD
-	app := NewSimApp(log.NewNopLogger(), memdb.NewDB(), nil, true, map[int64]bool{}, DefaultNodeHome, invCheckPeriod, encCdc, EmptyAppOptions{})
-=======
 
 	appOptions := make(simtestutil.AppOptionsMap, 0)
 	appOptions[flags.FlagHome] = DefaultNodeHome
 	appOptions[server.FlagInvCheckPeriod] = invCheckPeriod
 
-	app := NewSimApp(log.NewNopLogger(), db, nil, true, encCdc, appOptions)
->>>>>>> eee23d95
+	app := NewSimApp(log.NewNopLogger(), memdb.NewDB(), nil, true, encCdc, appOptions)
 	if withGenesis {
 		return app, NewDefaultGenesisState(encCdc.Codec)
 	}
@@ -97,12 +79,7 @@
 		Coins:   sdk.NewCoins(sdk.NewCoin(sdk.DefaultBondDenom, sdk.NewInt(100000000000000))),
 	}
 
-<<<<<<< HEAD
-	app := NewSimApp(options.Logger, options.DB, nil, true, options.SkipUpgradeHeights, options.HomePath, options.InvCheckPeriod, options.EncConfig, options.AppOpts)
-	require.NoError(t, app.Init())
-=======
 	app := NewSimApp(options.Logger, options.DB, nil, true, options.EncConfig, options.AppOpts)
->>>>>>> eee23d95
 	genesisState := NewDefaultGenesisState(app.appCodec)
 	genesisState, err = simtestutil.GenesisStateWithValSet(app.AppCodec(), genesisState, valSet, []authtypes.GenesisAccount{acc}, balance)
 	require.NoError(t, err)
