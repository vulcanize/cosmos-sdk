package simapp

import (
	"encoding/json"
	"fmt"
	"os"

	"github.com/tendermint/tendermint/libs/log"

	"github.com/cosmos/cosmos-sdk/codec"
<<<<<<< HEAD
	dbm "github.com/cosmos/cosmos-sdk/db"
	"github.com/cosmos/cosmos-sdk/db/badgerdb"
	"github.com/cosmos/cosmos-sdk/simapp/helpers"
=======
	simtestutil "github.com/cosmos/cosmos-sdk/testutil/sims"
>>>>>>> eee23d95
	sdk "github.com/cosmos/cosmos-sdk/types"
	"github.com/cosmos/cosmos-sdk/types/kv"
	"github.com/cosmos/cosmos-sdk/types/module"
	simtypes "github.com/cosmos/cosmos-sdk/types/simulation"
)

// SetupSimulation creates the config, db (levelDB), temporary directory and logger for
// the simulation tests. If `FlagEnabledValue` is false it skips the current test.
// Returns error on an invalid db instantiation or temp dir creation.
func SetupSimulation(dirPrefix, dbName string) (simtypes.Config, dbm.DBConnection, string, log.Logger, bool, error) {
	if !FlagEnabledValue {
		return simtypes.Config{}, nil, "", nil, true, nil
	}

	config := NewConfigFromFlags()
	config.ChainID = simtestutil.SimAppChainID

	var logger log.Logger
	if FlagVerboseValue {
		logger = log.TestingLogger()
	} else {
		logger = log.NewNopLogger()
	}

	dir, err := os.MkdirTemp("", dirPrefix)
	if err != nil {
		return simtypes.Config{}, nil, "", nil, false, err
	}

	db, err := badgerdb.NewDB(dir)
	if err != nil {
		return simtypes.Config{}, nil, "", nil, false, err
	}

	return config, db, dir, logger, false, nil
}

// SimulationOperations retrieves the simulation params from the provided file path
// and returns all the modules weighted operations
func SimulationOperations(app App, cdc codec.JSONCodec, config simtypes.Config) []simtypes.WeightedOperation {
	simState := module.SimulationState{
		AppParams: make(simtypes.AppParams),
		Cdc:       cdc,
	}

	if config.ParamsFile != "" {
		bz, err := os.ReadFile(config.ParamsFile)
		if err != nil {
			panic(err)
		}

		err = json.Unmarshal(bz, &simState.AppParams)
		if err != nil {
			panic(err)
		}
	}

	simState.ParamChanges = app.SimulationManager().GenerateParamChanges(config.Seed)
	simState.Contents = app.SimulationManager().GetProposalContents(simState)
	return app.SimulationManager().WeightedOperations(simState)
}

// CheckExportSimulation exports the app state and simulation parameters to JSON
// if the export paths are defined.
func CheckExportSimulation(
	app App, config simtypes.Config, params simtypes.Params,
) error {
	if config.ExportStatePath != "" {
		fmt.Println("exporting app state...")
		exported, err := app.ExportAppStateAndValidators(false, nil)
		if err != nil {
			return err
		}

		if err := os.WriteFile(config.ExportStatePath, []byte(exported.AppState), 0o600); err != nil {
			return err
		}
	}

	if config.ExportParamsPath != "" {
		fmt.Println("exporting simulation params...")
		paramsBz, err := json.MarshalIndent(params, "", " ")
		if err != nil {
			return err
		}

		if err := os.WriteFile(config.ExportParamsPath, paramsBz, 0o600); err != nil {
			return err
		}
	}
	return nil
}

// PrintStats prints the corresponding statistics from the app DB.
// TODO: implement stats collection for DBConnection
func PrintStats(db dbm.DBConnection) {
	// stats := db.Stats()
	fmt.Println("\nDB Stats: not available")
}

// GetSimulationLog unmarshals the KVPair's Value to the corresponding type based on the
// each's module store key and the prefix bytes of the KVPair's key.
func GetSimulationLog(storeName string, sdr sdk.StoreDecoderRegistry, kvAs, kvBs []kv.Pair) (log string) {
	for i := 0; i < len(kvAs); i++ {
		if len(kvAs[i].Value) == 0 && len(kvBs[i].Value) == 0 {
			// skip if the value doesn't have any bytes
			continue
		}

		decoder, ok := sdr[storeName]
		if ok {
			log += decoder(kvAs[i], kvBs[i])
		} else {
			log += fmt.Sprintf("store A %X => %X\nstore B %X => %X\n", kvAs[i].Key, kvAs[i].Value, kvBs[i].Key, kvBs[i].Value)
		}
	}

	return log
}<|MERGE_RESOLUTION|>--- conflicted
+++ resolved
@@ -8,13 +8,8 @@
 	"github.com/tendermint/tendermint/libs/log"
 
 	"github.com/cosmos/cosmos-sdk/codec"
-<<<<<<< HEAD
 	dbm "github.com/cosmos/cosmos-sdk/db"
-	"github.com/cosmos/cosmos-sdk/db/badgerdb"
-	"github.com/cosmos/cosmos-sdk/simapp/helpers"
-=======
 	simtestutil "github.com/cosmos/cosmos-sdk/testutil/sims"
->>>>>>> eee23d95
 	sdk "github.com/cosmos/cosmos-sdk/types"
 	"github.com/cosmos/cosmos-sdk/types/kv"
 	"github.com/cosmos/cosmos-sdk/types/module"
@@ -44,7 +39,7 @@
 		return simtypes.Config{}, nil, "", nil, false, err
 	}
 
-	db, err := badgerdb.NewDB(dir)
+	db, err := db.NewDB("sim_db", db.BadgerDBBackend, dir)
 	if err != nil {
 		return simtypes.Config{}, nil, "", nil, false, err
 	}
@@ -110,7 +105,7 @@
 
 // PrintStats prints the corresponding statistics from the app DB.
 // TODO: implement stats collection for DBConnection
-func PrintStats(db dbm.DBConnection) {
+func PrintStats(db dbm.Connection) {
 	// stats := db.Stats()
 	fmt.Println("\nDB Stats: not available")
 }
