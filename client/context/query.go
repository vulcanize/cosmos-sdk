--- conflicted
+++ resolved
@@ -129,16 +129,7 @@
 	return ctx.FromName
 }
 
-<<<<<<< HEAD
 func (ctx CLIContext) queryABCI(req abci.RequestQuery) (abci.ResponseQuery, error) {
-=======
-// query performs a query to a Tendermint node with the provided store name
-// and path. It returns the result and height of the query upon success
-// or an error if the query fails. In addition, it will verify the returned
-// proof if TrustNode is disabled. If proof verification fails or the query
-// height is invalid, an error will be returned.
-func (ctx CLIContext) query(path string, key tmbytes.HexBytes) (res []byte, height int64, err error) {
->>>>>>> c1991e31
 	node, err := ctx.GetNode()
 	if err != nil {
 		return abci.ResponseQuery{}, err
