# ADR 038: KVStore state listening

## Changelog

- 11/23/2020: Initial draft

## Status

Proposed

## Abstract

This ADR defines a set of changes to enable listening to state changes of individual KVStores and exposing these data to consumers.

## Context

Currently, KVStore data can be remotely accessed through [Queries](https://github.com/cosmos/cosmos-sdk/blob/master/docs/building-modules/messages-and-queries.md#queries)
which proceed either through Tendermint and the ABCI, or through the gRPC server.
In addition to these request/response queries, it would be beneficial to have a means of listening to state changes as they occur in real time.

## Decision

We will modify the `MultiStore` interface and its concrete (`rootmulti` and `cachemulti`) implementations and introduce a new `listenkv.Store` to allow listening to state changes in underlying KVStores.
We will introduce a plugin system for configuring and running streaming services that write these state changes and their surrounding ABCI message context to different destinations.

### Listening interface

In a new file, `store/types/listening.go`, we will create a `WriteListener` interface for streaming out state changes from a KVStore.

```go
// WriteListener interface for streaming data out from a listenkv.Store
type WriteListener interface {
	// if value is nil then it was deleted
	// storeKey indicates the source KVStore, to facilitate using the same WriteListener across separate KVStores
	// delete bool indicates if it was a delete; true: delete, false: set
	OnWrite(storeKey StoreKey, key []byte, value []byte, delete bool) error
}
```

### Listener type

We will create a concrete implementation of the `WriteListener` interface in `store/types/listening.go`, that writes out protobuf
encoded KV pairs to an underlying `io.Writer`.

This will include defining a simple protobuf type for the KV pairs. In addition to the key and value fields this message
will include the StoreKey for the originating KVStore so that we can write out from separate KVStores to the same stream/file
and determine the source of each KV pair.

```protobuf
message StoreKVPair {
  optional string store_key = 1; // the store key for the KVStore this pair originates from
  required bool set = 2; // true indicates a set operation, false indicates a delete operation
  required bytes key = 3;
  required bytes value = 4;
}
```

```go
// StoreKVPairWriteListener is used to configure listening to a KVStore by writing out length-prefixed
// protobuf encoded StoreKVPairs to an underlying io.Writer
type StoreKVPairWriteListener struct {
	writer io.Writer
	marshaller codec.BinaryCodec
}

// NewStoreKVPairWriteListener wraps creates a StoreKVPairWriteListener with a provdied io.Writer and codec.BinaryCodec
func NewStoreKVPairWriteListener(w io.Writer, m codec.BinaryCodec) *StoreKVPairWriteListener {
	return &StoreKVPairWriteListener{
		writer: w,
		marshaller: m,
	}
}

// OnWrite satisfies the WriteListener interface by writing length-prefixed protobuf encoded StoreKVPairs
func (wl *StoreKVPairWriteListener) OnWrite(storeKey types.StoreKey, key []byte, value []byte, delete bool) error error {
	kvPair := new(types.StoreKVPair)
	kvPair.StoreKey = storeKey.Name()
	kvPair.Delete = Delete
	kvPair.Key = key
	kvPair.Value = value
	by, err := wl.marshaller.MarshalBinaryLengthPrefixed(kvPair)
	if err != nil {
                return err
	}
        if _, err := wl.writer.Write(by); err != nil {
        	return err
        }
        return nil
}
```

### ListenKVStore

We will create a new `Store` type `listenkv.Store` that the `MultiStore` wraps around a `KVStore` to enable state listening.
We can configure the `Store` with a set of `WriteListener`s which stream the output to specific destinations.

```go
// Store implements the KVStore interface with listening enabled.
// Operations are traced on each core KVStore call and written to any of the
// underlying listeners with the proper key and operation permissions
type Store struct {
	parent    types.KVStore
	listeners []types.WriteListener
	parentStoreKey types.StoreKey
}

// NewStore returns a reference to a new traceKVStore given a parent
// KVStore implementation and a buffered writer.
func NewStore(parent types.KVStore, psk types.StoreKey, listeners []types.WriteListener) *Store {
	return &Store{parent: parent, listeners: listeners, parentStoreKey: psk}
}

// Set implements the KVStore interface. It traces a write operation and
// delegates the Set call to the parent KVStore.
func (s *Store) Set(key []byte, value []byte) {
	types.AssertValidKey(key)
	s.parent.Set(key, value)
	s.onWrite(false, key, value)
}

// Delete implements the KVStore interface. It traces a write operation and
// delegates the Delete call to the parent KVStore.
func (s *Store) Delete(key []byte) {
	s.parent.Delete(key)
	s.onWrite(true, key, nil)
}

// onWrite writes a KVStore operation to all the WriteListeners
func (s *Store) onWrite(delete bool, key, value []byte) {
	for _, l := range s.listeners {
		if err := l.OnWrite(s.parentStoreKey, key, value, delete); err != nil {
                    // log error
                }
	}
}
```

### MultiStore interface updates

We will update the `MultiStore` interface to allow us to wrap a set of listeners around a specific `KVStore`.
Additionally, we will update the `CacheWrap` and `CacheWrapper` interfaces to enable listening in the caching layer.

```go
type MultiStore interface {
	...

	// ListeningEnabled returns if listening is enabled for the KVStore belonging the provided StoreKey
	ListeningEnabled(key StoreKey) bool

	// AddListeners adds WriteListeners for the KVStore belonging to the provided StoreKey
	// It appends the listeners to a current set, if one already exists
	AddListeners(key StoreKey, listeners []WriteListener)
}
```

```go
type CacheWrap interface {
	...

	// CacheWrapWithListeners recursively wraps again with listening enabled
	CacheWrapWithListeners(storeKey types.StoreKey, listeners []WriteListener) CacheWrap
}

type CacheWrapper interface {
	...

	// CacheWrapWithListeners recursively wraps again with listening enabled
	CacheWrapWithListeners(storeKey types.StoreKey, listeners []WriteListener) CacheWrap
}
```

### MultiStore implementation updates

We will modify all of the `Store` and `MultiStore` implementations to satisfy these new interfaces, and adjust the `rootmulti` `GetKVStore` method
to wrap the returned `KVStore` with a `listenkv.Store` if listening is turned on for that `Store`.

```go
func (rs *Store) GetKVStore(key types.StoreKey) types.KVStore {
	store := rs.stores[key].(types.KVStore)

	if rs.TracingEnabled() {
		store = tracekv.NewStore(store, rs.traceWriter, rs.traceContext)
	}
	if rs.ListeningEnabled(key) {
		store = listenkv.NewStore(key, store, rs.listeners[key])
	}

	return store
}
```

We will also adjust the `cachemulti` constructor methods and the `rootmulti` `CacheMultiStore` method to forward the listeners
to and enable listening in the cache layer.

```go
func (rs *Store) CacheMultiStore() types.CacheMultiStore {
	stores := make(map[types.StoreKey]types.CacheWrapper)
	for k, v := range rs.stores {
		stores[k] = v
	}
	return cachemulti.NewStore(rs.db, stores, rs.keysByName, rs.traceWriter, rs.traceContext, rs.listeners)
}
```

### Exposing the data

#### Streaming service

We will introduce a new `StreamingService` interface for exposing `WriteListener` data streams to external consumers.
In addition to streaming state changes as `StoreKVPair`s, the interface satisfies an `ABCIListener` interface that plugs
into the BaseApp and relays ABCI requests and responses so that the service can group the state changes with the ABCI
requests that affected them and the ABCI responses they affected. The `ABCIListener` interface also exposes a
`ListenSuccess` method which is (optionally) used by the `BaseApp` to await positive acknowledgement of message
receipt from the `StreamingService`.

```go
// ABCIListener interface used to hook into the ABCI message processing of the BaseApp
type ABCIListener interface {
	// ListenBeginBlock updates the streaming service with the latest BeginBlock messages
	ListenBeginBlock(ctx types.Context, req abci.RequestBeginBlock, res abci.ResponseBeginBlock) error
	// ListenEndBlock updates the steaming service with the latest EndBlock messages
	ListenEndBlock(ctx types.Context, req abci.RequestEndBlock, res abci.ResponseEndBlock) error
	// ListenDeliverTx updates the steaming service with the latest DeliverTx messages
	ListenDeliverTx(ctx types.Context, req abci.RequestDeliverTx, res abci.ResponseDeliverTx) error
	// ListenSuccess returns a chan that is used to acknowledge successful receipt of messages by the external service
	// after some configurable delay, `false` is sent to this channel from the service to signify failure of receipt
	ListenSuccess() <-chan bool
}

// StreamingService interface for registering WriteListeners with the BaseApp and updating the service with the ABCI messages using the hooks
type StreamingService interface {
	// Stream is the streaming service loop, awaits kv pairs and writes them to a destination stream or file
	Stream(wg *sync.WaitGroup) error
	// Listeners returns the streaming service's listeners for the BaseApp to register
	Listeners() map[types.StoreKey][]store.WriteListener
	// ABCIListener interface for hooking into the ABCI messages from inside the BaseApp
	ABCIListener
	// Closer interface
	io.Closer
}
```

#### BaseApp registration

We will add a new method to the `BaseApp` to enable the registration of `StreamingService`s:

```go
// SetStreamingService is used to set a streaming service into the BaseApp hooks and load the listeners into the multistore
func (app *BaseApp) SetStreamingService(s StreamingService) {
	// add the listeners for each StoreKey
	for key, lis := range s.Listeners() {
		app.cms.AddListeners(key, lis)
	}
	// register the StreamingService within the BaseApp
	// BaseApp will pass BeginBlock, DeliverTx, and EndBlock requests and responses to the streaming services to update their ABCI context
	app.abciListeners = append(app.abciListeners, s)
<<<<<<< HEAD
=======
}
```

We will add a new method to the `BaseApp` that is used to configure a global wait limit for receiving positive acknowledgement
of message receipt from the integrated `StreamingService`s.

```go
func (app *BaseApp) SetGlobalWaitLimit(t time.Duration) {
	app.globalWaitLimit = t
>>>>>>> 08a335fd
}
```

We will also modify the `BeginBlock`, `EndBlock`, and `DeliverTx` methods to pass ABCI requests and responses to any streaming service hooks registered
with the `BaseApp`.

```go
func (app *BaseApp) BeginBlock(req abci.RequestBeginBlock) (res abci.ResponseBeginBlock) {

	...

	// Call the streaming service hooks with the BeginBlock messages
	for _, listener := range app.abciListeners {
		listener.ListenBeginBlock(app.deliverState.ctx, req, res)
	}

	return res
}
```

```go
func (app *BaseApp) EndBlock(req abci.RequestEndBlock) (res abci.ResponseEndBlock) {

	...

	// Call the streaming service hooks with the EndBlock messages
	for _, listener := range app.abciListeners {
		listener.ListenEndBlock(app.deliverState.ctx, req, res)
	}

	return res
}
```

```go
func (app *BaseApp) DeliverTx(req abci.RequestDeliverTx) abci.ResponseDeliverTx {

	...

	gInfo, result, err := app.runTx(runTxModeDeliver, req.Tx)
	if err != nil {
		resultStr = "failed"
		res := sdkerrors.ResponseDeliverTx(err, gInfo.GasWanted, gInfo.GasUsed, app.trace)
<<<<<<< HEAD
		// If we throw and error, be sure to still call the streaming service's hook
=======
		// If we throw an error, be sure to still call the streaming service's hook
>>>>>>> 08a335fd
		for _, listener := range app.abciListeners {
			listener.ListenDeliverTx(app.deliverState.ctx, req, res)
		}
		return res
	}

	res := abci.ResponseDeliverTx{
		GasWanted: int64(gInfo.GasWanted), // TODO: Should type accept unsigned ints?
		GasUsed:   int64(gInfo.GasUsed),   // TODO: Should type accept unsigned ints?
		Log:       result.Log,
		Data:      result.Data,
		Events:    sdk.MarkEventsToIndex(result.Events, app.indexEvents),
	}

	// Call the streaming service hooks with the DeliverTx messages
	for _, listener := range app.abciListeners {
		listener.ListenDeliverTx(app.deliverState.ctx, req, res)
	}

	return res
}
```

<<<<<<< HEAD
#### Plugin system

We will load and run different `StreamingService` implementations as plugins.
We will introduce a plugin loading/preloading system that is used to load, initialize, inject, run, and stop Cosmos-SDK
plugins. We will define a base `Plugin` interface for use with this plugin loading/preloading system.
This base interface is extended to create plugins of different kinds.

```go
// Plugin is the base interface for all kinds of cosmos-sdk plugins
// It will be included in interfaces of different Plugins
type Plugin interface {
	// Name should return unique name of the plugin
	Name() string

	// Version returns current version of the plugin
	Version() string

	// Init is called once when the Plugin is being loaded
	// The plugin is passed the AppOptions for configuration
	// A plugin will not necessarily have a functional Init
	Init(env serverTypes.AppOptions) error

	// Closer interface for shutting down the plugin process
	io.Closer
}
```

The `Name` method returns a plugin's name.
The `Version` method returns a plugin's version.
The `Init` method initializes a plugin with the provided `AppOptions`.
The io.Closer is used to shut down the plugin service.

For the purposes of this ADR we introduce a single kind of plugin- a state streaming plugin.
We will define a `StateStreaming` plugin interface which extends the above `Plugin` interface to support a state streaming service.

```go
// StateStreaming interface for plugins that load a baseapp.StreamingService onto a baseapp.BaseApp
type StateStreaming interface {
	// Register configures and registers the plugin streaming service with the BaseApp
	Register(bApp *baseapp.BaseApp, marshaller codec.BinaryCodec, keys map[string]*types.KVStoreKey) error

	// Start starts the background streaming process of the plugin streaming service
	Start(wg *sync.WaitGroup)

=======
We will also modify the `Commit` method to process `success/failure` signals from the integrated `StreamingService`s using
the `ABCIListener.ListenSuccess()` method. Each `StreamingService` has an internal wait threshold after which it sends
`false` to the `ListenSuccess()` channel, and the BaseApp also imposes a configurable global wait limit.
If the `StreamingService` is operating in a "fire-and-forget" mode, `ListenSuccess()` should immediately return `true`
off the channel despite the success status of the service.

```go
func (app *BaseApp) Commit() (res abci.ResponseCommit) {
	
	...

	var halt bool

	switch {
	case app.haltHeight > 0 && uint64(header.Height) >= app.haltHeight:
		halt = true

	case app.haltTime > 0 && header.Time.Unix() >= int64(app.haltTime):
		halt = true
	}

	// each listener has an internal wait threshold after which it sends `false` to the ListenSuccess() channel
	// but the BaseApp also imposes a global wait limit
	maxWait := time.NewTicker(app.globalWaitLimit)
	for _, lis := range app.abciListeners {
		select {
		case success := <- lis.ListenSuccess():
			if success == false {
				halt = true
				break
			}
		case <- maxWait.C:
			halt = true
			break
		}
	}

	if halt {
		// Halt the binary and allow Tendermint to receive the ResponseCommit
		// response with the commit ID hash. This will allow the node to successfully
		// restart and process blocks assuming the halt configuration has been
		// reset or moved to a more distant value.
		app.halt()
	}

	...

}
```

#### Plugin system

We propose a plugin architecture to load and run `StreamingService` implementations. We will introduce a plugin
loading/preloading system that is used to load, initialize, inject, run, and stop Cosmos-SDK plugins. Each plugin
must implement the following interface:

```go
// Plugin is the base interface for all kinds of cosmos-sdk plugins
// It will be included in interfaces of different Plugins
type Plugin interface {
	// Name should return unique name of the plugin
	Name() string

	// Version returns current version of the plugin
	Version() string

	// Init is called once when the Plugin is being loaded
	// The plugin is passed the AppOptions for configuration
	// A plugin will not necessarily have a functional Init
	Init(env serverTypes.AppOptions) error

	// Closer interface for shutting down the plugin process
	io.Closer
}
```

The `Name` method returns a plugin's name.
The `Version` method returns a plugin's version.
The `Init` method initializes a plugin with the provided `AppOptions`.
The io.Closer is used to shut down the plugin service.

For the purposes of this ADR we introduce a single kind of plugin- a state streaming plugin.
We will define a `StateStreamingPlugin` interface which extends the above `Plugin` interface to support a state streaming service.

```go
// StateStreamingPlugin interface for plugins that load a baseapp.StreamingService onto a baseapp.BaseApp
type StateStreamingPlugin interface {
	// Register configures and registers the plugin streaming service with the BaseApp
	Register(bApp *baseapp.BaseApp, marshaller codec.BinaryCodec, keys map[string]*types.KVStoreKey) error

	// Start starts the background streaming process of the plugin streaming service
	Start(wg *sync.WaitGroup)

>>>>>>> 08a335fd
	// Plugin is the base Plugin interface
	Plugin
}
```

The `Register` method is used during App construction to register the plugin's streaming service with an App's BaseApp using the BaseApp's `SetStreamingService` method.
The `Start` method is used during App construction to start the registered plugin streaming services and maintain synchronization with them.

e.g. in `NewSimApp`:

```go
func NewSimApp(
	logger log.Logger, db dbm.DB, traceStore io.Writer, loadLatest bool, skipUpgradeHeights map[int64]bool,
	homePath string, invCheckPeriod uint, encodingConfig simappparams.EncodingConfig,
	appOpts servertypes.AppOptions, baseAppOptions ...func(*baseapp.BaseApp),
) *SimApp {

	...

	// this loads the preloaded and any plugins found in `plugins.dir`
	pluginLoader, err := loader.NewPluginLoader(appOpts, logger)
	if err != nil {
<<<<<<< HEAD
        tmos.Exit(err.Error())
=======
        // handle error
>>>>>>> 08a335fd
    }

	// initialize the loaded plugins
	if err := pluginLoader.Initialize(); err != nil {
<<<<<<< HEAD
		tmos.Exit(err.Error())
=======
		// hanlde error
>>>>>>> 08a335fd
    }

	keys := sdk.NewKVStoreKeys(
		authtypes.StoreKey, banktypes.StoreKey, stakingtypes.StoreKey,
		minttypes.StoreKey, distrtypes.StoreKey, slashingtypes.StoreKey,
		govtypes.StoreKey, paramstypes.StoreKey, ibchost.StoreKey, upgradetypes.StoreKey,
		evidencetypes.StoreKey, ibctransfertypes.StoreKey, capabilitytypes.StoreKey,
	)

	// register the plugin(s) with the BaseApp
	if err := pluginLoader.Inject(bApp, appCodec, keys); err != nil {
<<<<<<< HEAD
		tmos.Exit(err.Error())
=======
		// handle error
>>>>>>> 08a335fd
    }

	// start the plugin services, optionally use wg to synchronize shutdown using io.Closer
	wg := new(sync.WaitGroup)
	if err := pluginLoader.Start(wg); err != nil {
<<<<<<< HEAD
		tmos.Exit(err.Error())
=======
		// handler error
>>>>>>> 08a335fd
    }

	...

	return app
}
```


#### Configuration

The plugin system will be configured within an app's app.toml file.

```toml
[plugins]
    on = false # turn the plugin system, as a whole, on or off
    disabled = ["list", "of", "plugin", "names", "to", "disable"]
<<<<<<< HEAD
    dir = "the directory to load non-preloaded plugins from; defaults to "
=======
    dir = "the directory to load non-preloaded plugins from; defaults to cosmos-sdk/plugin/plugins"
>>>>>>> 08a335fd
```

There will be three parameters for configuring the plugin system: `plugins.on`, `plugins.disabled` and `plugins.dir`.
`plugins.on` is a bool that turns on or off the plugin system at large, `plugins.dir` directs the system to a directory
to load plugins from, and `plugins.disabled` is a list of names for the plugins we want to disable (useful for disabling preloaded plugins).

Configuration of a given plugin is ultimately specific to the plugin, but we will introduce some standards here:

Plugin TOML configuration should be split into separate sub-tables for each kind of plugin (e.g. `plugins.streaming`).
Within these sub-tables, the parameters for a specific plugin of that kind are included in another sub-table (e.g. `plugins.streaming.file`).
<<<<<<< HEAD
=======
It is generally expected, but not required, that a streaming service plugin can be configured with a set of store keys
(e.g. `plugins.streaming.file.keys`) for the stores it listens to and a mode (e.g. `plugins.streaming.file.mode`)
that signifies whether the service operates in a fire-and-forget capacity (`faf`) or the BaseApp should require positive
acknowledgement of message receipt by the service (`ack`).
>>>>>>> 08a335fd

e.g.

```toml
[plugins]
    on = false # turn the plugin system, as a whole, on or off
    disabled = ["list", "of", "plugin", "names", "to", "disable"]
    dir = "the directory to load non-preloaded plugins from; defaults to "
    [plugins.streaming] # a mapping of plugin-specific streaming service parameters, mapped to their plugin name
        [plugins.streaming.file] # the specific parameters for the file streaming service plugin
            keys = ["list", "of", "store", "keys", "we", "want", "to", "expose", "for", "this", "streaming", "service"]
            writeDir = "path to the write directory"
            prefix = "optional prefix to prepend to the generated file names"
<<<<<<< HEAD
=======
            mode = "faf" # faf == fire-and-forget; ack == require positive acknowledge of receipt
>>>>>>> 08a335fd
        [plugins.streaming.kafka]
            ...
    [plugins.modules]
        ...
```

#### Encoding and decoding streams

ADR-038 introduces the interfaces and types for streaming state changes out from KVStores, associating this
data with their related ABCI requests and responses, and registering a service for consuming this data and streaming it to some destination in a final format.
Instead of prescribing a final data format in this ADR, it is left to a specific plugin implementation to define and document this format.
We take this approach because flexibility in the final format is necessary to support a wide range of streaming service plugins. For example,
the data format for a streaming service that writes the data out to a set of files will differ from the data format that is written to a Kafka topic.

## Consequences

These changes will provide a means of subscribing to KVStore state changes in real time.

### Backwards Compatibility

- This ADR changes the `MultiStore`, `CacheWrap`, and `CacheWrapper` interfaces, implementations supporting the previous version of these interfaces will not support the new ones

### Positive

- Ability to listen to KVStore state changes in real time and expose these events to external consumers

### Negative

- Changes `MultiStore`, `CacheWrap`, and `CacheWrapper` interfaces

### Neutral

- Introduces additional- but optional- complexity to configuring and running a cosmos application
- If an application developer opts to use these features to expose data, they need to be aware of the ramifications/risks of that data exposure as it pertains to the specifics of their application<|MERGE_RESOLUTION|>--- conflicted
+++ resolved
@@ -254,8 +254,6 @@
 	// register the StreamingService within the BaseApp
 	// BaseApp will pass BeginBlock, DeliverTx, and EndBlock requests and responses to the streaming services to update their ABCI context
 	app.abciListeners = append(app.abciListeners, s)
-<<<<<<< HEAD
-=======
 }
 ```
 
@@ -265,7 +263,6 @@
 ```go
 func (app *BaseApp) SetGlobalWaitLimit(t time.Duration) {
 	app.globalWaitLimit = t
->>>>>>> 08a335fd
 }
 ```
 
@@ -309,11 +306,7 @@
 	if err != nil {
 		resultStr = "failed"
 		res := sdkerrors.ResponseDeliverTx(err, gInfo.GasWanted, gInfo.GasUsed, app.trace)
-<<<<<<< HEAD
-		// If we throw and error, be sure to still call the streaming service's hook
-=======
 		// If we throw an error, be sure to still call the streaming service's hook
->>>>>>> 08a335fd
 		for _, listener := range app.abciListeners {
 			listener.ListenDeliverTx(app.deliverState.ctx, req, res)
 		}
@@ -337,52 +330,6 @@
 }
 ```
 
-<<<<<<< HEAD
-#### Plugin system
-
-We will load and run different `StreamingService` implementations as plugins.
-We will introduce a plugin loading/preloading system that is used to load, initialize, inject, run, and stop Cosmos-SDK
-plugins. We will define a base `Plugin` interface for use with this plugin loading/preloading system.
-This base interface is extended to create plugins of different kinds.
-
-```go
-// Plugin is the base interface for all kinds of cosmos-sdk plugins
-// It will be included in interfaces of different Plugins
-type Plugin interface {
-	// Name should return unique name of the plugin
-	Name() string
-
-	// Version returns current version of the plugin
-	Version() string
-
-	// Init is called once when the Plugin is being loaded
-	// The plugin is passed the AppOptions for configuration
-	// A plugin will not necessarily have a functional Init
-	Init(env serverTypes.AppOptions) error
-
-	// Closer interface for shutting down the plugin process
-	io.Closer
-}
-```
-
-The `Name` method returns a plugin's name.
-The `Version` method returns a plugin's version.
-The `Init` method initializes a plugin with the provided `AppOptions`.
-The io.Closer is used to shut down the plugin service.
-
-For the purposes of this ADR we introduce a single kind of plugin- a state streaming plugin.
-We will define a `StateStreaming` plugin interface which extends the above `Plugin` interface to support a state streaming service.
-
-```go
-// StateStreaming interface for plugins that load a baseapp.StreamingService onto a baseapp.BaseApp
-type StateStreaming interface {
-	// Register configures and registers the plugin streaming service with the BaseApp
-	Register(bApp *baseapp.BaseApp, marshaller codec.BinaryCodec, keys map[string]*types.KVStoreKey) error
-
-	// Start starts the background streaming process of the plugin streaming service
-	Start(wg *sync.WaitGroup)
-
-=======
 We will also modify the `Commit` method to process `success/failure` signals from the integrated `StreamingService`s using
 the `ABCIListener.ListenSuccess()` method. Each `StreamingService` has an internal wait threshold after which it sends
 `false` to the `ListenSuccess()` channel, and the BaseApp also imposes a configurable global wait limit.
@@ -476,7 +423,6 @@
 	// Start starts the background streaming process of the plugin streaming service
 	Start(wg *sync.WaitGroup)
 
->>>>>>> 08a335fd
 	// Plugin is the base Plugin interface
 	Plugin
 }
@@ -499,20 +445,12 @@
 	// this loads the preloaded and any plugins found in `plugins.dir`
 	pluginLoader, err := loader.NewPluginLoader(appOpts, logger)
 	if err != nil {
-<<<<<<< HEAD
-        tmos.Exit(err.Error())
-=======
         // handle error
->>>>>>> 08a335fd
     }
 
 	// initialize the loaded plugins
 	if err := pluginLoader.Initialize(); err != nil {
-<<<<<<< HEAD
-		tmos.Exit(err.Error())
-=======
-		// hanlde error
->>>>>>> 08a335fd
+		// handle error
     }
 
 	keys := sdk.NewKVStoreKeys(
@@ -524,21 +462,13 @@
 
 	// register the plugin(s) with the BaseApp
 	if err := pluginLoader.Inject(bApp, appCodec, keys); err != nil {
-<<<<<<< HEAD
-		tmos.Exit(err.Error())
-=======
 		// handle error
->>>>>>> 08a335fd
     }
 
 	// start the plugin services, optionally use wg to synchronize shutdown using io.Closer
 	wg := new(sync.WaitGroup)
 	if err := pluginLoader.Start(wg); err != nil {
-<<<<<<< HEAD
-		tmos.Exit(err.Error())
-=======
 		// handler error
->>>>>>> 08a335fd
     }
 
 	...
@@ -556,11 +486,7 @@
 [plugins]
     on = false # turn the plugin system, as a whole, on or off
     disabled = ["list", "of", "plugin", "names", "to", "disable"]
-<<<<<<< HEAD
-    dir = "the directory to load non-preloaded plugins from; defaults to "
-=======
     dir = "the directory to load non-preloaded plugins from; defaults to cosmos-sdk/plugin/plugins"
->>>>>>> 08a335fd
 ```
 
 There will be three parameters for configuring the plugin system: `plugins.on`, `plugins.disabled` and `plugins.dir`.
@@ -571,13 +497,10 @@
 
 Plugin TOML configuration should be split into separate sub-tables for each kind of plugin (e.g. `plugins.streaming`).
 Within these sub-tables, the parameters for a specific plugin of that kind are included in another sub-table (e.g. `plugins.streaming.file`).
-<<<<<<< HEAD
-=======
 It is generally expected, but not required, that a streaming service plugin can be configured with a set of store keys
 (e.g. `plugins.streaming.file.keys`) for the stores it listens to and a mode (e.g. `plugins.streaming.file.mode`)
 that signifies whether the service operates in a fire-and-forget capacity (`faf`) or the BaseApp should require positive
 acknowledgement of message receipt by the service (`ack`).
->>>>>>> 08a335fd
 
 e.g.
 
@@ -591,10 +514,7 @@
             keys = ["list", "of", "store", "keys", "we", "want", "to", "expose", "for", "this", "streaming", "service"]
             writeDir = "path to the write directory"
             prefix = "optional prefix to prepend to the generated file names"
-<<<<<<< HEAD
-=======
             mode = "faf" # faf == fire-and-forget; ack == require positive acknowledge of receipt
->>>>>>> 08a335fd
         [plugins.streaming.kafka]
             ...
     [plugins.modules]
