<!--
order: 5
-->

# Store

A store is a data structure that holds the state of the application. {synopsis}

## Pre-requisite Readings

* [Anatomy of a Cosmos SDK application](../basics/app-anatomy.md) {prereq}

## Introduction to Cosmos SDK Stores

The Cosmos SDK comes with a large set of stores to persist the state of applications. By default, the main store of Cosmos SDK applications is a `multistore`, i.e. a store of stores. Developers can add any number of key-value stores to the multistore, depending on their application needs. The multistore exists to support the modularity of the Cosmos SDK, as it lets each module declare and manage their own subset of the state. Key-value stores in the multistore can only be accessed with a specific capability `key`, which is typically held in the [`keeper`](../building-modules/keeper.md) of the module that declared the store.

```text
+-----------------------------------------------------+
|                                                     |
|    +--------------------------------------------+   |
|    |                                            |   |
|    |  KVStore 1 - Manage by keeper of Module 1  |
|    |                                            |   |
|    +--------------------------------------------+   |
|                                                     |
|    +--------------------------------------------+   |
|    |                                            |   |
|    |  KVStore 2 - Manage by keeper of Module 2  |   |
|    |                                            |   |
|    +--------------------------------------------+   |
|                                                     |
|    +--------------------------------------------+   |
|    |                                            |   |
|    |  KVStore 3 - Manage by keeper of Module 2  |   |
|    |                                            |   |
|    +--------------------------------------------+   |
|                                                     |
|    +--------------------------------------------+   |
|    |                                            |   |
|    |  KVStore 4 - Manage by keeper of Module 3  |   |
|    |                                            |   |
|    +--------------------------------------------+   |
|                                                     |
|    +--------------------------------------------+   |
|    |                                            |   |
|    |  KVStore 5 - Manage by keeper of Module 4  |   |
|    |                                            |   |
|    +--------------------------------------------+   |
|                                                     |
|                    Main Multistore                  |
|                                                     |
+-----------------------------------------------------+

                   Application's State
```

### Store Interface

At its very core, a Cosmos SDK `store` is an object that holds a `CacheWrapper` and has a `GetStoreType()` method:

+++ https://github.com/cosmos/cosmos-sdk/blob/v0.46.0-rc1/store/types/store.go#L16-L19

The `GetStoreType` is a simple method that returns the type of store, whereas a `CacheWrapper` is a simple interface that implements store read caching and write branching through `Write` method:

+++ https://github.com/cosmos/cosmos-sdk/blob/v0.46.0-rc1/store/types/store.go#L247-L277

Branching and cache is used ubiquitously in the Cosmos SDK and required to be implemented on every store type. A storage branch creates an isolated, ephemeral branch of a store that can be passed around and updated without affecting the main underlying store. This is used to trigger temporary state-transitions that may be reverted later should an error occur. Read more about it in [context](./context.md#Store-branching)

### Commit Store

A commit store is a store that has the ability to commit changes made to the underlying tree or db. The Cosmos SDK differentiates simple stores from commit stores by extending the basic store interfaces with a `Committer`:

+++ https://github.com/cosmos/cosmos-sdk/blob/v0.46.0-rc1/store/types/store.go#L30-L34

The `Committer` is an interface that defines methods to persist changes to disk:

+++ https://github.com/cosmos/cosmos-sdk/blob/v0.46.0-rc1/store/types/store.go#L21-L28

The `CommitID` is a deterministic commit of the state tree. Its hash is returned to the underlying consensus engine and stored in the block header. Note that commit store interfaces exist for various purposes, one of which is to make sure not every object can commit the store. As part of the [object-capabilities model](./ocap.md) of the Cosmos SDK, only `baseapp` should have the ability to commit stores. For example, this is the reason why the `ctx.KVStore()` method by which modules typically access stores returns a `KVStore` and not a `CommitKVStore`.

The Cosmos SDK comes with many types of stores, the most used being [`CommitMultiStore`](#multistore), [`KVStore`](#kvstore) and [`GasKv` store](#gaskv-store). [Other types of stores](#other-stores) include `Transient` and `TraceKV` stores.

## Multistore

### Multistore Interface

Each Cosmos SDK application holds a multistore at its root to persist its state. The multistore is a store of `KVStores` that follows the `Multistore` interface:

+++ https://github.com/cosmos/cosmos-sdk/blob/v0.46.0-rc1/store/types/store.go#L97-L133

If tracing is enabled, then branching the multistore will firstly wrap all the underlying `KVStore` in [`TraceKv.Store`](#tracekv-store).

### CommitMultiStore

The main type of `Multistore` used in the Cosmos SDK is `CommitMultiStore`, which is an extension of the `Multistore` interface:

+++ https://github.com/cosmos/cosmos-sdk/blob/v0.46.0-rc1/store/types/store.go#L141-L187

As for concrete implementation, the [`rootMulti.Store`] is the go-to implementation of the `CommitMultiStore` interface.

+++ https://github.com/cosmos/cosmos-sdk/blob/v0.46.0-rc1/store/rootmulti/store.go#L38-L61

The `rootMulti.Store` is a base-layer multistore built around a `db` on top of which multiple `KVStores` can be mounted, and is the default multistore store used in [`baseapp`](./baseapp.md).

### CacheMultiStore

Whenever the `rootMulti.Store` needs to be branched, a [`cachemulti.Store`](https://github.com/cosmos/cosmos-sdk/blob/v0.46.0-rc1/store/cachemulti/store.go) is used.

+++ https://github.com/cosmos/cosmos-sdk/blob/v0.46.0-rc1/store/cachemulti/store.go#L20-L36

`cachemulti.Store` branches all substores (creates a virtual store for each substore) in its constructor and hold them in `Store.stores`. Moreover caches all read queries. `Store.GetKVStore()` returns the store from `Store.stores`, and `Store.Write()` recursively calls `CacheWrap.Write()` on all the substores.

## Base-layer KVStores

### `KVStore` and `CommitKVStore` Interfaces

A `KVStore` is a simple key-value store used to store and retrieve data. A `CommitKVStore` is a `KVStore` that also implements a `Committer`. By default, stores mounted in `baseapp`'s main `CommitMultiStore` are `CommitKVStore`s. The `KVStore` interface is primarily used to restrict modules from accessing the committer.

Individual `KVStore`s are used by modules to manage a subset of the global state. `KVStores` can be accessed by objects that hold a specific key. This `key` should only be exposed to the [`keeper`](../building-modules/keeper.md) of the module that defines the store.

`CommitKVStore`s are declared by proxy of their respective `key` and mounted on the application's [multistore](#multistore) in the [main application file](../basics/app-anatomy.md#core-application-file). In the same file, the `key` is also passed to the module's `keeper` that is responsible for managing the store.

+++ https://github.com/cosmos/cosmos-sdk/blob/v0.46.0-rc1/store/types/store.go#L192-L226

Apart from the traditional `Get` and `Set` methods, that a `KVStore` must implement via the `BasicKVStore` interface; a `KVStore` must provide an `Iterator(start, end)` method which returns an `Iterator` object. It is used to iterate over a range of keys, typically keys that share a common prefix. Below is an example from the bank's module keeper, used to iterate over all account balances:

+++ https://github.com/cosmos/cosmos-sdk/blob/v0.46.0-rc1/x/bank/keeper/view.go#L114-L132

### `IAVL` Store

The default implementation of `KVStore` and `CommitKVStore` used in `baseapp` is the `iavl.Store`.

+++ https://github.com/cosmos/cosmos-sdk/blob/v0.46.0-rc1/store/iavl/store.go#L37-L40

`iavl` stores are based around an [IAVL Tree](https://github.com/cosmos/iavl), a self-balancing binary tree which guarantees that:

* `Get` and `Set` operations are O(log n), where n is the number of elements in the tree.
* Iteration efficiently returns the sorted elements within the range.
* Each tree version is immutable and can be retrieved even after a commit (depending on the pruning settings).

The documentation on the IAVL Tree is located [here](https://github.com/cosmos/iavl/blob/master/docs/overview.md).

### `DbAdapter` Store

`dbadapter.Store` is a adapter for `dbm.DB` making it fulfilling the `KVStore` interface.

+++ https://github.com/cosmos/cosmos-sdk/blob/v0.46.0-rc1/store/dbadapter/store.go#L14-L17

`dbadapter.Store` embeds `dbm.DB`, meaning most of the `KVStore` interface functions are implemented. The other functions (mostly miscellaneous) are manually implemented. This store is primarily used within [Transient Stores](#transient-stores)

### `Transient` Store

`Transient.Store` is a base-layer `KVStore` which is automatically discarded at the end of the block.

+++ https://github.com/cosmos/cosmos-sdk/blob/v0.46.0-rc1/store/transient/store.go#L16-L19

`Transient.Store` is a `dbadapter.Store` with a `dbm.NewMemDB()`. All `KVStore` methods are reused. When `Store.Commit()` is called, a new `dbadapter.Store` is assigned, discarding previous reference and making it garbage collected.

This type of store is useful to persist information that is only relevant per-block. One example would be to store parameter changes (i.e. a bool set to `true` if a parameter changed in a block).

+++ https://github.com/cosmos/cosmos-sdk/blob/v0.46.0-rc1/x/params/types/subspace.go#L21-L31

Transient stores are typically accessed via the [`context`](./context.md) via the `TransientStore()` method:

+++ https://github.com/cosmos/cosmos-sdk/blob/v0.46.0-rc1/types/context.go#L264-L267

## KVStore Wrappers

### CacheKVStore

`cachekv.Store` is a wrapper `KVStore` which provides buffered writing / cached reading functionalities over the underlying `KVStore`.

+++ https://github.com/cosmos/cosmos-sdk/blob/v0.46.0-rc1/store/cachekv/store.go#L27-L35

This is the type used whenever an IAVL Store needs to be branched to create an isolated store (typically when we need to mutate a state that might be reverted later).

#### `Get`

`Store.Get()` firstly checks if `Store.cache` has an associated value with the key. If the value exists, the function returns it. If not, the function calls `Store.parent.Get()`, caches the result in `Store.cache`, and returns it.

#### `Set`

`Store.Set()` sets the key-value pair to the `Store.cache`. `cValue` has the field dirty bool which indicates whether the cached value is different from the underlying value. When `Store.Set()` caches a new pair, the `cValue.dirty` is set `true` so when `Store.Write()` is called it can be written to the underlying store.

#### `Iterator`

`Store.Iterator()` have to traverse on both cached items and the original items. In `Store.iterator()`, two iterators are generated for each of them, and merged. `memIterator` is essentially a slice of the `KVPairs`, used for cached items. `mergeIterator` is a combination of two iterators, where traverse happens ordered on both iterators.

### `GasKv` Store

Cosmos SDK applications use [`gas`](../basics/gas-fees.md) to track resources usage and prevent spam. [`GasKv.Store`](https://github.com/cosmos/cosmos-sdk/blob/v0.46.0-rc1/store/gaskv/store.go) is a `KVStore` wrapper that enables automatic gas consumption each time a read or write to the store is made. It is the solution of choice to track storage usage in Cosmos SDK applications.

+++ https://github.com/cosmos/cosmos-sdk/blob/v0.46.0-rc1/store/gaskv/store.go#L11-L17

When methods of the parent `KVStore` are called, `GasKv.Store` automatically consumes appropriate amount of gas depending on the `Store.gasConfig`:

+++ https://github.com/cosmos/cosmos-sdk/blob/v0.46.0-rc1/store/types/gas.go#L219-L228

By default, all `KVStores` are wrapped in `GasKv.Stores` when retrieved. This is done in the `KVStore()` method of the [`context`](./context.md):

+++ https://github.com/cosmos/cosmos-sdk/blob/v0.46.0-rc1/types/context.go#L259-L262

In this case, the default gas configuration is used:

+++ https://github.com/cosmos/cosmos-sdk/blob/v0.46.0-rc1/store/types/gas.go#L230-L241

### `TraceKv` Store

`tracekv.Store` is a wrapper `KVStore` which provides operation tracing functionalities over the underlying `KVStore`. It is applied automatically by the Cosmos SDK on all `KVStore` if tracing is enabled on the parent `MultiStore`.

+++ https://github.com/cosmos/cosmos-sdk/blob/v0.46.0-rc1/store/tracekv/store.go#L20-L43

When each `KVStore` methods are called, `tracekv.Store` automatically logs `traceOperation` to the `Store.writer`. `traceOperation.Metadata` is filled with `Store.context` when it is not nil. `TraceContext` is a `map[string]interface{}`.

### `Prefix` Store

`prefix.Store` is a wrapper `KVStore` which provides automatic key-prefixing functionalities over the underlying `KVStore`.

+++ https://github.com/cosmos/cosmos-sdk/blob/v0.46.0-rc1/store/prefix/store.go#L16-L22

When `Store.{Get, Set}()` is called, the store forwards the call to its parent, with the key prefixed with the `Store.prefix`.

When `Store.Iterator()` is called, it does not simply prefix the `Store.prefix`, since it does not work as intended. In that case, some of the elements are traversed even they are not starting with the prefix.

### `ListenKv` Store

`listenkv.Store` is a wrapper `KVStore` which provides state listening capabilities over the underlying `KVStore`.
It is applied automatically by the Cosmos SDK on any `KVStore` whose `StoreKey` is specified during state streaming configuration.
Additional information about state streaming configuration can be found in the [store/streaming/README.md](https://github.com/cosmos/cosmos-sdk/tree/v0.46.0-rc1/store/streaming).

+++ https://github.com/cosmos/cosmos-sdk/blob/v0.46.0-rc1/store/listenkv/store.go#L11-L18

When `KVStore.Set` or `KVStore.Delete` methods are called, `listenkv.Store` automatically writes the operations to the set of `Store.listeners`.

## New Store package (`store/v2alpha1`)

The SDK is in the process of transitioning to use the types in this package as the default interface for state storage. Note that these types are not all directly compatible with the types in `store/types`.

This package uses the new `db` sub-module of Cosmos-SDK (`github.com/cosmos/cosmos-sdk/db`), rather than `tmdb` (`github.com/tendermint/tm-db`).

See [ADR-040](../architecture/adr-040-storage-and-smt-state-commitments.md) for the motivations and design specifications of the change.

## `BasicKVStore` interface

An interface providing only the basic CRUD functionality (`Get`, `Set`, `Has`, and `Delete` methods), without iteration or caching. This is used to partially expose components of a larger store, such as a `root.Store`.

## MultiStore

This is the new interface (or, set of interfaces) for the main client store, replacing the role of `store/types.MultiStore` (v1). There are a few significant differences in behavior compared with v1:

<<<<<<< HEAD
  * Commits are atomic and are performed on the entire store state; individual substores cannot be committed separately and cannot have different version numbers.
  * The store's current version and version history track that of the backing `db.DBConnection`. Past versions are accessible read-only.
  * The set of valid substores is defined at initialization and cannot be updated dynamically in an existing store instance.
=======
* Commits are atomic and are performed on the entire store state; individual substores cannot be committed separately and cannot have different version numbers.
* The store's current version and version history track that of the backing `db.Connection`. Past versions are accessible read-only.
* The set of valid substores is defined at initialization and cannot be updated dynamically in an existing store instance.
>>>>>>> df41b656

### `CommitMultiStore`

This is the main interface for persisent application state, analogous to the original `CommitMultiStore`.

  * Past version views are accessed with `GetVersion`, which returns a `BasicMultiStore`.
  * Substores are accessed with `GetKVStore`. Trying to get a substore that was not defined at initialization will cause a panic.
  * `Close` must be called to release the DB resources being used by the store.

### `MultiStore`

A minimal interface that only allows accessing substores. Note: substores returned by `MultiStore.GetKVStore` are read-only and will panic on `Set` or `Delete` calls.

### Implementation (`root.Store`)

The canonical implementation of `MultiStore` is in `store/v2alpha1/root`. It internally decouples the concerns of state storage and state commitment: values are stored in, and read directly from, the backing key-value database (state storage, or *SS*), but are also mapped in a logically separate database which generates cryptographic proofs (for state-commitment or *SC*).

The state-commitment component of each substore is implemented as an independent `smt.Store` (see below). Internally, each substore is allocated in a logically separate partition within the same backing DB, such that commits apply to the state of all substores. Therefore, views of past versions also include the state of all substores (including *SS* and *SC* data).

This store can optionally be configured to use a different backend database instance for *SC* (e.g., `badgerdb` for the state storage DB and `memdb` for the state-commitment DB; see `StoreConfig.StateCommitmentDB`).

## SMT Store

`store/v2alpha1/smt.Store` maps values into a Sparse Merkle Tree (SMT), and supports a `BasicKVStore` interface as well as methods for cryptographic proof generation.

## Next {hide}

Learn about [encoding](./encoding.md) {hide}<|MERGE_RESOLUTION|>--- conflicted
+++ resolved
@@ -248,15 +248,9 @@
 
 This is the new interface (or, set of interfaces) for the main client store, replacing the role of `store/types.MultiStore` (v1). There are a few significant differences in behavior compared with v1:
 
-<<<<<<< HEAD
-  * Commits are atomic and are performed on the entire store state; individual substores cannot be committed separately and cannot have different version numbers.
-  * The store's current version and version history track that of the backing `db.DBConnection`. Past versions are accessible read-only.
-  * The set of valid substores is defined at initialization and cannot be updated dynamically in an existing store instance.
-=======
 * Commits are atomic and are performed on the entire store state; individual substores cannot be committed separately and cannot have different version numbers.
 * The store's current version and version history track that of the backing `db.Connection`. Past versions are accessible read-only.
 * The set of valid substores is defined at initialization and cannot be updated dynamically in an existing store instance.
->>>>>>> df41b656
 
 ### `CommitMultiStore`
 
