--- conflicted
+++ resolved
@@ -458,10 +458,7 @@
     - [MsgVoteWeightedResponse](#cosmos.gov.v1beta2.MsgVoteWeightedResponse)
 
     - [Msg](#cosmos.gov.v1beta2.Msg)
-<<<<<<< HEAD
-
-=======
-  
+
 - [cosmos/group/v1beta1/events.proto](#cosmos/group/v1beta1/events.proto)
     - [EventCreateGroup](#cosmos.group.v1beta1.EventCreateGroup)
     - [EventCreateGroupAccount](#cosmos.group.v1beta1.EventCreateGroupAccount)
@@ -470,8 +467,7 @@
     - [EventUpdateGroup](#cosmos.group.v1beta1.EventUpdateGroup)
     - [EventUpdateGroupAccount](#cosmos.group.v1beta1.EventUpdateGroupAccount)
     - [EventVote](#cosmos.group.v1beta1.EventVote)
-  
->>>>>>> 109bc942
+
 - [cosmos/group/v1beta1/types.proto](#cosmos/group/v1beta1/types.proto)
     - [GroupAccountInfo](#cosmos.group.v1beta1.GroupAccountInfo)
     - [GroupInfo](#cosmos.group.v1beta1.GroupInfo)
@@ -484,9 +480,9 @@
     - [Vote](#cosmos.group.v1beta1.Vote)
 
     - [Choice](#cosmos.group.v1beta1.Choice)
-    - [Proposal.ExecutorResult](#cosmos.group.v1beta1.Proposal.ExecutorResult)
-    - [Proposal.Result](#cosmos.group.v1beta1.Proposal.Result)
-    - [Proposal.Status](#cosmos.group.v1beta1.Proposal.Status)
+        - [Proposal.ExecutorResult](#cosmos.group.v1beta1.Proposal.ExecutorResult)
+        - [Proposal.Result](#cosmos.group.v1beta1.Proposal.Result)
+        - [Proposal.Status](#cosmos.group.v1beta1.Proposal.Status)
 
 - [cosmos/group/v1beta1/query.proto](#cosmos/group/v1beta1/query.proto)
     - [QueryGroupAccountInfoRequest](#cosmos.group.v1beta1.QueryGroupAccountInfoRequest)
@@ -538,9 +534,9 @@
     - [MsgVote](#cosmos.group.v1beta1.MsgVote)
     - [MsgVoteResponse](#cosmos.group.v1beta1.MsgVoteResponse)
 
-    - [Exec](#cosmos.group.v1beta1.Exec)
-
-    - [Msg](#cosmos.group.v1beta1.Msg)
+        - [Exec](#cosmos.group.v1beta1.Exec)
+
+        - [Msg](#cosmos.group.v1beta1.Msg)
 
 - [cosmos/mint/v1beta1/mint.proto](#cosmos/mint/v1beta1/mint.proto)
     - [Minter](#cosmos.mint.v1beta1.Minter)
@@ -5293,111 +5289,75 @@
 
 ## cosmos/group/v1beta1/events.proto
 
-
-
 <a name="cosmos.group.v1beta1.EventCreateGroup"></a>
 
 ### EventCreateGroup
+
 EventCreateGroup is an event emitted when a group is created.
 
-
 | Field | Type | Label | Description |
 | ----- | ---- | ----- | ----------- |
 | `group_id` | [uint64](#uint64) |  | group_id is the unique ID of the group. |
 
-
-
-
-
-
 <a name="cosmos.group.v1beta1.EventCreateGroupAccount"></a>
 
 ### EventCreateGroupAccount
+
 EventCreateGroupAccount is an event emitted when a group account is created.
 
-
 | Field | Type | Label | Description |
 | ----- | ---- | ----- | ----------- |
 | `address` | [string](#string) |  | address is the address of the group account. |
 
-
-
-
-
-
 <a name="cosmos.group.v1beta1.EventCreateProposal"></a>
 
 ### EventCreateProposal
+
 EventCreateProposal is an event emitted when a proposal is created.
 
-
 | Field | Type | Label | Description |
 | ----- | ---- | ----- | ----------- |
 | `proposal_id` | [uint64](#uint64) |  | proposal_id is the unique ID of the proposal. |
 
-
-
-
-
-
 <a name="cosmos.group.v1beta1.EventExec"></a>
 
 ### EventExec
+
 EventExec is an event emitted when a proposal is executed.
 
-
 | Field | Type | Label | Description |
 | ----- | ---- | ----- | ----------- |
 | `proposal_id` | [uint64](#uint64) |  | proposal_id is the unique ID of the proposal. |
 
-
-
-
-
-
 <a name="cosmos.group.v1beta1.EventUpdateGroup"></a>
 
 ### EventUpdateGroup
+
 EventUpdateGroup is an event emitted when a group is updated.
 
-
 | Field | Type | Label | Description |
 | ----- | ---- | ----- | ----------- |
 | `group_id` | [uint64](#uint64) |  | group_id is the unique ID of the group. |
 
-
-
-
-
-
 <a name="cosmos.group.v1beta1.EventUpdateGroupAccount"></a>
 
 ### EventUpdateGroupAccount
+
 EventUpdateGroupAccount is an event emitted when a group account is updated.
 
-
 | Field | Type | Label | Description |
 | ----- | ---- | ----- | ----------- |
 | `address` | [string](#string) |  | address is the address of the group account. |
 
-
-
-
-
-
 <a name="cosmos.group.v1beta1.EventVote"></a>
 
 ### EventVote
+
 EventVote is an event emitted when a voter votes on a proposal.
 
-
 | Field | Type | Label | Description |
 | ----- | ---- | ----- | ----------- |
 | `proposal_id` | [uint64](#uint64) |  | proposal_id is the unique ID of the proposal. |
-
-
-
-
 
  <!-- end messages -->
 
@@ -5694,12 +5654,8 @@
 <a name="cosmos.group.v1beta1.QueryGroupMembersRequest"></a>
 
 ### QueryGroupMembersRequest
-<<<<<<< HEAD
-=======
+
 QueryGroupMembersRequest is the Query/GroupMembers request type.
->>>>>>> 109bc942
-
-QueryGroupMembersRequest is the Query/GroupMembersRequest request type.
 
 | Field | Type | Label | Description |
 | ----- | ---- | ----- | ----------- |
@@ -5720,12 +5676,8 @@
 <a name="cosmos.group.v1beta1.QueryGroupsByAdminRequest"></a>
 
 ### QueryGroupsByAdminRequest
-<<<<<<< HEAD
-=======
+
 QueryGroupsByAdminRequest is the Query/GroupsByAdmin request type.
->>>>>>> 109bc942
-
-QueryGroupsByAdminRequest is the Query/GroupsByAdminRequest request type.
 
 | Field | Type | Label | Description |
 | ----- | ---- | ----- | ----------- |
@@ -5788,12 +5740,8 @@
 <a name="cosmos.group.v1beta1.QueryVoteByProposalVoterRequest"></a>
 
 ### QueryVoteByProposalVoterRequest
-<<<<<<< HEAD
-=======
+
 QueryVoteByProposalVoterRequest is the Query/VoteByProposalVoter request type.
->>>>>>> 109bc942
-
-QueryVoteByProposalVoterResponse is the Query/VoteByProposalVoter request type.
 
 | Field | Type | Label | Description |
 | ----- | ---- | ----- | ----------- |
@@ -5813,12 +5761,8 @@
 <a name="cosmos.group.v1beta1.QueryVotesByProposalRequest"></a>
 
 ### QueryVotesByProposalRequest
-<<<<<<< HEAD
-=======
+
 QueryVotesByProposalRequest is the Query/VotesByProposal request type.
->>>>>>> 109bc942
-
-QueryVotesByProposalResponse is the Query/VotesByProposal request type.
 
 | Field | Type | Label | Description |
 | ----- | ---- | ----- | ----------- |
@@ -5839,12 +5783,8 @@
 <a name="cosmos.group.v1beta1.QueryVotesByVoterRequest"></a>
 
 ### QueryVotesByVoterRequest
-<<<<<<< HEAD
-=======
+
 QueryVotesByVoterRequest is the Query/VotesByVoter request type.
->>>>>>> 109bc942
-
-QueryVotesByVoterResponse is the Query/VotesByVoter request type.
 
 | Field | Type | Label | Description |
 | ----- | ---- | ----- | ----------- |
@@ -5898,20 +5838,11 @@
 
 ## cosmos/group/v1beta1/tx.proto
 
-<<<<<<< HEAD
-<a name="cosmos.group.v1beta1.MsgCreateGroupAccountRequest"></a>
-
-### MsgCreateGroupAccountRequest
-=======
-
-
 <a name="cosmos.group.v1beta1.MsgCreateGroup"></a>
 
 ### MsgCreateGroup
+
 MsgCreateGroup is the Msg/CreateGroup request type.
->>>>>>> 109bc942
-
-MsgCreateGroupAccountRequest is the Msg/CreateGroupAccount request type.
 
 | Field | Type | Label | Description |
 | ----- | ---- | ----- | ----------- |
@@ -5919,23 +5850,11 @@
 | `members` | [Member](#cosmos.group.v1beta1.Member) | repeated | members defines the group members. |
 | `metadata` | [bytes](#bytes) |  | metadata is any arbitrary metadata to attached to the group. |
 
-<<<<<<< HEAD
-<a name="cosmos.group.v1beta1.MsgCreateGroupAccountResponse"></a>
-
-### MsgCreateGroupAccountResponse
-=======
-
-
-
-
-
 <a name="cosmos.group.v1beta1.MsgCreateGroupAccount"></a>
 
 ### MsgCreateGroupAccount
+
 MsgCreateGroupAccount is the Msg/CreateGroupAccount request type.
->>>>>>> 109bc942
-
-MsgCreateGroupAccountResponse is the Msg/CreateGroupAccount response type.
 
 | Field | Type | Label | Description |
 | ----- | ---- | ----- | ----------- |
@@ -5944,23 +5863,11 @@
 | `metadata` | [bytes](#bytes) |  | metadata is any arbitrary metadata to attached to the group account. |
 | `decision_policy` | [google.protobuf.Any](#google.protobuf.Any) |  | decision_policy specifies the group account's decision policy. |
 
-<<<<<<< HEAD
-<a name="cosmos.group.v1beta1.MsgCreateGroupRequest"></a>
-
-### MsgCreateGroupRequest
-=======
-
-
-
-
-
 <a name="cosmos.group.v1beta1.MsgCreateGroupAccountResponse"></a>
 
 ### MsgCreateGroupAccountResponse
+
 MsgCreateGroupAccountResponse is the Msg/CreateGroupAccount response type.
->>>>>>> 109bc942
-
-MsgCreateGroupRequest is the Msg/CreateGroup request type.
 
 | Field | Type | Label | Description |
 | ----- | ---- | ----- | ----------- |
@@ -5976,23 +5883,11 @@
 | ----- | ---- | ----- | ----------- |
 | `group_id` | [uint64](#uint64) |  | group_id is the unique ID of the newly created group. |
 
-<<<<<<< HEAD
-<a name="cosmos.group.v1beta1.MsgCreateProposalRequest"></a>
-
-### MsgCreateProposalRequest
-=======
-
-
-
-
-
 <a name="cosmos.group.v1beta1.MsgCreateProposal"></a>
 
 ### MsgCreateProposal
+
 MsgCreateProposal is the Msg/CreateProposal request type.
->>>>>>> 109bc942
-
-MsgCreateProposalRequest is the Msg/CreateProposal request type.
 
 | Field | Type | Label | Description |
 | ----- | ---- | ----- | ----------- |
@@ -6012,23 +5907,11 @@
 | ----- | ---- | ----- | ----------- |
 | `proposal_id` | [uint64](#uint64) |  | proposal is the unique ID of the proposal. |
 
-<<<<<<< HEAD
-<a name="cosmos.group.v1beta1.MsgExecRequest"></a>
-
-### MsgExecRequest
-=======
-
-
-
-
-
 <a name="cosmos.group.v1beta1.MsgExec"></a>
 
 ### MsgExec
+
 MsgExec is the Msg/Exec request type.
->>>>>>> 109bc942
-
-MsgExecRequest is the Msg/Exec request type.
 
 | Field | Type | Label | Description |
 | ----- | ---- | ----- | ----------- |
@@ -6043,14 +5926,9 @@
 
 <a name="cosmos.group.v1beta1.MsgUpdateGroupAccountAdmin"></a>
 
-<<<<<<< HEAD
-### MsgUpdateGroupAccountAdminRequest
-=======
 ### MsgUpdateGroupAccountAdmin
+
 MsgUpdateGroupAccountAdmin is the Msg/UpdateGroupAccountAdmin request type.
->>>>>>> 109bc942
-
-MsgUpdateGroupAccountAdminRequest is the Msg/UpdateGroupAccountAdmin request type.
 
 | Field | Type | Label | Description |
 | ----- | ---- | ----- | ----------- |
@@ -6066,14 +5944,9 @@
 
 <a name="cosmos.group.v1beta1.MsgUpdateGroupAccountDecisionPolicy"></a>
 
-<<<<<<< HEAD
-### MsgUpdateGroupAccountDecisionPolicyRequest
-=======
 ### MsgUpdateGroupAccountDecisionPolicy
+
 MsgUpdateGroupAccountDecisionPolicy is the Msg/UpdateGroupAccountDecisionPolicy request type.
->>>>>>> 109bc942
-
-MsgUpdateGroupAccountDecisionPolicyRequest is the Msg/UpdateGroupAccountDecisionPolicy request type.
 
 | Field | Type | Label | Description |
 | ----- | ---- | ----- | ----------- |
@@ -6089,14 +5962,9 @@
 
 <a name="cosmos.group.v1beta1.MsgUpdateGroupAccountMetadata"></a>
 
-<<<<<<< HEAD
-### MsgUpdateGroupAccountMetadataRequest
-=======
 ### MsgUpdateGroupAccountMetadata
+
 MsgUpdateGroupAccountMetadata is the Msg/UpdateGroupAccountMetadata request type.
->>>>>>> 109bc942
-
-MsgUpdateGroupAccountMetadataRequest is the Msg/UpdateGroupAccountMetadata request type.
 
 | Field | Type | Label | Description |
 | ----- | ---- | ----- | ----------- |
@@ -6112,14 +5980,9 @@
 
 <a name="cosmos.group.v1beta1.MsgUpdateGroupAdmin"></a>
 
-<<<<<<< HEAD
-### MsgUpdateGroupAdminRequest
-=======
 ### MsgUpdateGroupAdmin
+
 MsgUpdateGroupAdmin is the Msg/UpdateGroupAdmin request type.
->>>>>>> 109bc942
-
-MsgUpdateGroupAdminRequest is the Msg/UpdateGroupAdmin request type.
 
 | Field | Type | Label | Description |
 | ----- | ---- | ----- | ----------- |
@@ -6135,14 +5998,9 @@
 
 <a name="cosmos.group.v1beta1.MsgUpdateGroupMembers"></a>
 
-<<<<<<< HEAD
-### MsgUpdateGroupMembersRequest
-=======
 ### MsgUpdateGroupMembers
+
 MsgUpdateGroupMembers is the Msg/UpdateGroupMembers request type.
->>>>>>> 109bc942
-
-MsgUpdateGroupMembersRequest is the Msg/UpdateGroupMembers request type.
 
 | Field | Type | Label | Description |
 | ----- | ---- | ----- | ----------- |
@@ -6158,14 +6016,9 @@
 
 <a name="cosmos.group.v1beta1.MsgUpdateGroupMetadata"></a>
 
-<<<<<<< HEAD
-### MsgUpdateGroupMetadataRequest
-=======
 ### MsgUpdateGroupMetadata
+
 MsgUpdateGroupMetadata is the Msg/UpdateGroupMetadata request type.
->>>>>>> 109bc942
-
-MsgUpdateGroupMetadataRequest is the Msg/UpdateGroupMetadata request type.
 
 | Field | Type | Label | Description |
 | ----- | ---- | ----- | ----------- |
@@ -6181,14 +6034,9 @@
 
 <a name="cosmos.group.v1beta1.MsgVote"></a>
 
-<<<<<<< HEAD
-### MsgVoteRequest
-=======
 ### MsgVote
+
 MsgVote is the Msg/Vote request type.
->>>>>>> 109bc942
-
-MsgVoteRequest is the Msg/Vote request type.
 
 | Field | Type | Label | Description |
 | ----- | ---- | ----- | ----------- |
