--- conflicted
+++ resolved
@@ -64,14 +64,10 @@
 			}
 
 			encCfg := simapp.MakeTestEncodingConfig()
-			app = simapp.NewSimApp(log.NewNopLogger(), dbm.NewMemDB(), nil, true, map[int64]bool{}, "", 0, encCfg, simapp.EmptyAppOptions{}, routerOpt)
+			app = simapp.NewSimApp(log.NewNopLogger(), memdb.NewDB(), nil, true, map[int64]bool{}, "", 0, encCfg, simapp.EmptyAppOptions{}, baseapp.AppOptionFunc(routerOpt))
 			app.InterfaceRegistry().RegisterImplementations((*sdk.Msg)(nil),
 				&testdata.TestMsg{},
 			)
-<<<<<<< HEAD
-			app = simapp.NewSimApp(log.NewNopLogger(), memdb.NewDB(), nil, true, map[int64]bool{}, "", 0, encCfg, simapp.EmptyAppOptions{}, baseapp.AppOptionFunc(routerOpt))
-=======
->>>>>>> df41b656
 			genState := simapp.GenesisStateWithSingleValidator(t, app)
 			stateBytes, err := tmjson.MarshalIndent(genState, "", " ")
 			require.NoError(t, err)
