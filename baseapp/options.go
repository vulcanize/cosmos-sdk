package baseapp

import (
	"fmt"
	"io"

	"github.com/cosmos/cosmos-sdk/codec/types"
	pruningtypes "github.com/cosmos/cosmos-sdk/pruning/types"
	"github.com/cosmos/cosmos-sdk/snapshots"
<<<<<<< HEAD
	storetypes "github.com/cosmos/cosmos-sdk/store/v2alpha1"
	"github.com/cosmos/cosmos-sdk/store/v2alpha1/multi"
=======
	snapshottypes "github.com/cosmos/cosmos-sdk/snapshots/types"
	"github.com/cosmos/cosmos-sdk/store"
>>>>>>> dafdc107
	sdk "github.com/cosmos/cosmos-sdk/types"
)

// File for storing in-package BaseApp optional functions,
// for options that need access to non-exported fields of the BaseApp

// SetPruning sets a pruning option on the multistore associated with the app
<<<<<<< HEAD
func SetPruning(opts sdk.PruningOptions) StoreOption {
	return func(config *multi.StoreParams, _ uint64) error { config.Pruning = opts; return nil }
=======
func SetPruning(opts pruningtypes.PruningOptions) func(*BaseApp) {
	return func(bapp *BaseApp) { bapp.cms.SetPruning(opts) }
>>>>>>> dafdc107
}

// SetMinGasPrices returns an option that sets the minimum gas prices on the app.
func SetMinGasPrices(gasPricesStr string) AppOptionFunc {
	gasPrices, err := sdk.ParseDecCoins(gasPricesStr)
	if err != nil {
		panic(fmt.Sprintf("invalid minimum gas prices: %v", err))
	}

	return func(bapp *BaseApp) { bapp.setMinGasPrices(gasPrices) }
}

// SetHaltHeight returns a BaseApp option function that sets the halt block height.
func SetHaltHeight(blockHeight uint64) AppOptionFunc {
	return func(bap *BaseApp) { bap.setHaltHeight(blockHeight) }
}

// SetHaltTime returns a BaseApp option function that sets the halt block time.
func SetHaltTime(haltTime uint64) AppOptionFunc {
	return func(bap *BaseApp) { bap.setHaltTime(haltTime) }
}

// SetMinRetainBlocks returns a BaseApp option function that sets the minimum
// block retention height value when determining which heights to prune during
// ABCI Commit.
func SetMinRetainBlocks(minRetainBlocks uint64) AppOptionFunc {
	return func(bapp *BaseApp) { bapp.setMinRetainBlocks(minRetainBlocks) }
}

// SetTrace will turn on or off trace flag
func SetTrace(trace bool) AppOptionFunc {
	return func(app *BaseApp) { app.setTrace(trace) }
}

// SetIndexEvents provides a BaseApp option function that sets the events to index.
func SetIndexEvents(ie []string) AppOptionFunc {
	return func(app *BaseApp) { app.setIndexEvents(ie) }
}

// SetInterBlockCache provides a BaseApp option function that sets the
// inter-block cache.
func SetInterBlockCache(cache sdk.MultiStorePersistentCache) AppOptionFunc {
	opt := func(cfg *multi.StoreParams, v uint64) error {
		cfg.PersistentCache = cache
		return nil
	}
	return func(app *BaseApp) { app.storeOpts = append(app.storeOpts, opt) }
}

<<<<<<< HEAD
// SetSnapshotInterval sets the snapshot interval.
func SetSnapshotInterval(interval uint64) AppOptionFunc {
	return func(app *BaseApp) { app.SetSnapshotInterval(interval) }
}

// SetSnapshotKeepRecent sets the recent snapshots to keep.
func SetSnapshotKeepRecent(keepRecent uint32) AppOptionFunc {
	return func(app *BaseApp) { app.SetSnapshotKeepRecent(keepRecent) }
}

// SetSnapshotStore sets the snapshot store.
func SetSnapshotStore(snapshotStore *snapshots.Store) AppOptionOrdered {
	return AppOptionOrdered{
		func(app *BaseApp) { app.SetSnapshotStore(snapshotStore) },
		OptionOrderAfterStore,
	}
}

// SetSubstores registers substores according to app configuration
func SetSubstores(keys ...storetypes.StoreKey) StoreOption {
	return func(config *multi.StoreParams, _ uint64) error {
		for _, key := range keys {
			typ, err := storetypes.StoreKeyToType(key)
			if err != nil {
				return err
			}
			if err = config.RegisterSubstore(key, typ); err != nil {
				return err
			}
		}
		return nil
	}
=======
// SetSnapshot sets the snapshot store.
func SetSnapshot(snapshotStore *snapshots.Store, opts snapshottypes.SnapshotOptions) func(*BaseApp) {
	return func(app *BaseApp) { app.SetSnapshot(snapshotStore, opts) }
>>>>>>> dafdc107
}

func (app *BaseApp) SetName(name string) {
	if app.sealed {
		panic("SetName() on sealed BaseApp")
	}

	app.name = name
}

// SetParamStore sets a parameter store on the BaseApp.
func (app *BaseApp) SetParamStore(ps ParamStore) {
	if app.sealed {
		panic("SetParamStore() on sealed BaseApp")
	}

	app.paramStore = ps
}

// SetVersion sets the application's version string.
func (app *BaseApp) SetVersion(v string) {
	if app.sealed {
		panic("SetVersion() on sealed BaseApp")
	}
	app.version = v
}

// SetProtocolVersion sets the application's protocol version
func (app *BaseApp) SetProtocolVersion(v uint64) {
	app.appVersion = v
}

func (app *BaseApp) SetInitChainer(initChainer sdk.InitChainer) {
	if app.sealed {
		panic("SetInitChainer() on sealed BaseApp")
	}

	app.initChainer = initChainer
}

func (app *BaseApp) SetBeginBlocker(beginBlocker sdk.BeginBlocker) {
	if app.sealed {
		panic("SetBeginBlocker() on sealed BaseApp")
	}

	app.beginBlocker = beginBlocker
}

func (app *BaseApp) SetEndBlocker(endBlocker sdk.EndBlocker) {
	if app.sealed {
		panic("SetEndBlocker() on sealed BaseApp")
	}

	app.endBlocker = endBlocker
}

func (app *BaseApp) SetAnteHandler(ah sdk.AnteHandler) {
	if app.sealed {
		panic("SetAnteHandler() on sealed BaseApp")
	}

	app.anteHandler = ah
}

func (app *BaseApp) SetPostHandler(ph sdk.AnteHandler) {
	if app.sealed {
		panic("SetPostHandler() on sealed BaseApp")
	}

	app.postHandler = ph
}

func (app *BaseApp) SetAddrPeerFilter(pf sdk.PeerFilter) {
	if app.sealed {
		panic("SetAddrPeerFilter() on sealed BaseApp")
	}

	app.addrPeerFilter = pf
}

func (app *BaseApp) SetIDPeerFilter(pf sdk.PeerFilter) {
	if app.sealed {
		panic("SetIDPeerFilter() on sealed BaseApp")
	}

	app.idPeerFilter = pf
}

func (app *BaseApp) SetFauxMerkleMode() {
	if app.sealed {
		panic("SetFauxMerkleMode() on sealed BaseApp")
	}

	app.fauxMerkleMode = true
}

// SetCommitMultiStoreTracer sets the store tracer on the BaseApp's underlying
// CommitMultiStore.
func (app *BaseApp) SetCommitMultiStoreTracer(w io.Writer) {
	opt := func(cfg *multi.StoreParams, v uint64) error {
		cfg.TraceWriter = w
		return nil
	}
	app.storeOpts = append(app.storeOpts, opt)
}

// SetRouter allows us to customize the router.
func (app *BaseApp) SetRouter(router sdk.Router) {
	if app.sealed {
		panic("SetRouter() on sealed BaseApp")
	}
<<<<<<< HEAD
	if snapshotStore == nil {
		app.snapshotManager = nil
		return
	}
	app.snapshotManager = snapshots.NewManager(snapshotStore, app.store, nil)
=======
	app.router = router
>>>>>>> dafdc107
}

// SetSnapshot sets the snapshot store and options.
func (app *BaseApp) SetSnapshot(snapshotStore *snapshots.Store, opts snapshottypes.SnapshotOptions) {
	if app.sealed {
		panic("SetSnapshot() on sealed BaseApp")
	}
	if snapshotStore == nil || opts.Interval == snapshottypes.SnapshotIntervalOff {
		app.snapshotManager = nil
		return
	}
	app.cms.SetSnapshotInterval(opts.Interval)
	app.snapshotManager = snapshots.NewManager(snapshotStore, opts, app.cms, nil, app.logger)
}

// SetInterfaceRegistry sets the InterfaceRegistry.
func (app *BaseApp) SetInterfaceRegistry(registry types.InterfaceRegistry) {
	app.interfaceRegistry = registry
	app.grpcQueryRouter.SetInterfaceRegistry(registry)
	app.msgServiceRouter.SetInterfaceRegistry(registry)
}

// SetStreamingService is used to set a streaming service into the BaseApp hooks and load the listeners into the multistore
func (app *BaseApp) SetStreamingService(s StreamingService) {
	// add the listeners for each StoreKey
	for key, lis := range s.Listeners() {
		app.store.AddListeners(key, lis)
	}
	// register the StreamingService within the BaseApp
	// BaseApp will pass BeginBlock, DeliverTx, and EndBlock requests and responses to the streaming services to update their ABCI context
	app.abciListeners = append(app.abciListeners, s)
}<|MERGE_RESOLUTION|>--- conflicted
+++ resolved
@@ -7,13 +7,9 @@
 	"github.com/cosmos/cosmos-sdk/codec/types"
 	pruningtypes "github.com/cosmos/cosmos-sdk/pruning/types"
 	"github.com/cosmos/cosmos-sdk/snapshots"
-<<<<<<< HEAD
+	snapshottypes "github.com/cosmos/cosmos-sdk/snapshots/types"
 	storetypes "github.com/cosmos/cosmos-sdk/store/v2alpha1"
 	"github.com/cosmos/cosmos-sdk/store/v2alpha1/multi"
-=======
-	snapshottypes "github.com/cosmos/cosmos-sdk/snapshots/types"
-	"github.com/cosmos/cosmos-sdk/store"
->>>>>>> dafdc107
 	sdk "github.com/cosmos/cosmos-sdk/types"
 )
 
@@ -21,13 +17,8 @@
 // for options that need access to non-exported fields of the BaseApp
 
 // SetPruning sets a pruning option on the multistore associated with the app
-<<<<<<< HEAD
-func SetPruning(opts sdk.PruningOptions) StoreOption {
+func SetPruning(opts pruningtypes.PruningOptions) StoreOption {
 	return func(config *multi.StoreParams, _ uint64) error { config.Pruning = opts; return nil }
-=======
-func SetPruning(opts pruningtypes.PruningOptions) func(*BaseApp) {
-	return func(bapp *BaseApp) { bapp.cms.SetPruning(opts) }
->>>>>>> dafdc107
 }
 
 // SetMinGasPrices returns an option that sets the minimum gas prices on the app.
@@ -75,25 +66,6 @@
 		return nil
 	}
 	return func(app *BaseApp) { app.storeOpts = append(app.storeOpts, opt) }
-}
-
-<<<<<<< HEAD
-// SetSnapshotInterval sets the snapshot interval.
-func SetSnapshotInterval(interval uint64) AppOptionFunc {
-	return func(app *BaseApp) { app.SetSnapshotInterval(interval) }
-}
-
-// SetSnapshotKeepRecent sets the recent snapshots to keep.
-func SetSnapshotKeepRecent(keepRecent uint32) AppOptionFunc {
-	return func(app *BaseApp) { app.SetSnapshotKeepRecent(keepRecent) }
-}
-
-// SetSnapshotStore sets the snapshot store.
-func SetSnapshotStore(snapshotStore *snapshots.Store) AppOptionOrdered {
-	return AppOptionOrdered{
-		func(app *BaseApp) { app.SetSnapshotStore(snapshotStore) },
-		OptionOrderAfterStore,
-	}
 }
 
 // SetSubstores registers substores according to app configuration
@@ -110,11 +82,14 @@
 		}
 		return nil
 	}
-=======
+}
+
 // SetSnapshot sets the snapshot store.
-func SetSnapshot(snapshotStore *snapshots.Store, opts snapshottypes.SnapshotOptions) func(*BaseApp) {
-	return func(app *BaseApp) { app.SetSnapshot(snapshotStore, opts) }
->>>>>>> dafdc107
+func SetSnapshot(snapshotStore *snapshots.Store, opts snapshottypes.SnapshotOptions) AppOption {
+	return AppOptionOrdered{
+		func(app *BaseApp) { app.SetSnapshot(snapshotStore, opts) },
+		OptionOrderAfterStore,
+	}
 }
 
 func (app *BaseApp) SetName(name string) {
@@ -226,15 +201,7 @@
 	if app.sealed {
 		panic("SetRouter() on sealed BaseApp")
 	}
-<<<<<<< HEAD
-	if snapshotStore == nil {
-		app.snapshotManager = nil
-		return
-	}
-	app.snapshotManager = snapshots.NewManager(snapshotStore, app.store, nil)
-=======
 	app.router = router
->>>>>>> dafdc107
 }
 
 // SetSnapshot sets the snapshot store and options.
@@ -246,8 +213,8 @@
 		app.snapshotManager = nil
 		return
 	}
-	app.cms.SetSnapshotInterval(opts.Interval)
-	app.snapshotManager = snapshots.NewManager(snapshotStore, opts, app.cms, nil, app.logger)
+	app.store.SetSnapshotInterval(opts.Interval)
+	app.snapshotManager = snapshots.NewManager(snapshotStore, opts, app.store, nil, app.logger)
 }
 
 // SetInterfaceRegistry sets the InterfaceRegistry.
