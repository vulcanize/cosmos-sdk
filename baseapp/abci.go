--- conflicted
+++ resolved
@@ -197,11 +197,7 @@
 	app.voteInfos = req.LastCommitInfo.GetVotes()
 
 	// call the hooks with the BeginBlock messages
-<<<<<<< HEAD
-	for _, streamingListener := range app.streamingListeners {
-=======
 	for _, streamingListener := range app.abciListeners {
->>>>>>> 2135de9d
 		if err := streamingListener.ListenBeginBlock(app.deliverState.ctx, req, res); err != nil {
 			app.logger.Error("BeginBlock listening hook failed", "height", req.Header.Height, "err", err)
 		}
@@ -228,11 +224,7 @@
 	}
 
 	// call the streaming service hooks with the EndBlock messages
-<<<<<<< HEAD
-	for _, streamingListener := range app.streamingListeners {
-=======
 	for _, streamingListener := range app.abciListeners {
->>>>>>> 2135de9d
 		if err := streamingListener.ListenEndBlock(app.deliverState.ctx, req, res); err != nil {
 			app.logger.Error("EndBlock listening hook failed", "height", req.Height, "err", err)
 		}
@@ -287,11 +279,7 @@
 
 	var res abci.ResponseDeliverTx
 	defer func() {
-<<<<<<< HEAD
-		for _, streamingListener := range app.streamingListeners {
-=======
 		for _, streamingListener := range app.abciListeners {
->>>>>>> 2135de9d
 			if err := streamingListener.ListenDeliverTx(app.deliverState.ctx, req, res); err != nil {
 				app.logger.Error("DeliverTx listening hook failed", "err", err)
 			}
