--- conflicted
+++ resolved
@@ -14,11 +14,7 @@
 	"github.com/cosmos/cosmos-sdk/snapshots"
 	"github.com/cosmos/cosmos-sdk/store"
 	"github.com/cosmos/cosmos-sdk/store/rootmulti"
-<<<<<<< HEAD
-	"github.com/cosmos/cosmos-sdk/store/streaming"
-=======
 	storetypes "github.com/cosmos/cosmos-sdk/store/types"
->>>>>>> 2135de9d
 	sdk "github.com/cosmos/cosmos-sdk/types"
 	"github.com/cosmos/cosmos-sdk/types/tx"
 )
@@ -130,15 +126,9 @@
 	// which informs Tendermint what to index. If empty, all events will be indexed.
 	indexEvents map[string]struct{}
 
-<<<<<<< HEAD
-	// StreamingListener for hooking into the ABCI message processing of the BaseApp
-	// and exposing the requests and responses to external consumers
-	streamingListeners []streaming.Listener
-=======
 	// abciListeners for hooking into the ABCI message processing of the BaseApp
 	// and exposing the requests and responses to external consumers
 	abciListeners []ABCIListener
->>>>>>> 2135de9d
 }
 
 // NewBaseApp returns a reference to an initialized BaseApp. It accepts a
