package baseapp

import (
<<<<<<< HEAD
	"context"
=======
>>>>>>> dafdc107
	"fmt"
	"strings"

	"github.com/gogo/protobuf/proto"
	abci "github.com/tendermint/tendermint/abci/types"
	"github.com/tendermint/tendermint/crypto/tmhash"
	"github.com/tendermint/tendermint/libs/log"
	tmproto "github.com/tendermint/tendermint/proto/tendermint/types"

	"github.com/cosmos/cosmos-sdk/codec/types"
<<<<<<< HEAD
	dbm "github.com/cosmos/cosmos-sdk/db"
=======
	codectypes "github.com/cosmos/cosmos-sdk/codec/types"
>>>>>>> dafdc107
	"github.com/cosmos/cosmos-sdk/snapshots"
	stypes "github.com/cosmos/cosmos-sdk/store/v2alpha1"
	"github.com/cosmos/cosmos-sdk/store/v2alpha1/multi"
	sdk "github.com/cosmos/cosmos-sdk/types"
	sdkerrors "github.com/cosmos/cosmos-sdk/types/errors"
	"github.com/cosmos/cosmos-sdk/x/auth/migrations/legacytx"
)

const (
	runTxModeCheck    runTxMode = iota // Check a transaction
	runTxModeReCheck                   // Recheck a (pending) transaction after a commit
	runTxModeSimulate                  // Simulate a transaction
	runTxModeDeliver                   // Deliver a transaction

	OptionOrderDefault = iota
	OptionOrderAfterStore
)

var _ abci.Application = (*BaseApp)(nil)

type (
	// Enum mode for app.runTx
	runTxMode uint8

	// StoreOption provides a functional callback to modify StoreParams.
	// The callback is passed the loaded height as uint64.
	// This can be used to control how we load the CommitMultiStore from disk. This is useful for
	// state migration, when loading a datastore written with an older version of the software.
	// In particular, if a module changed the substore key name (or removed a substore) between
	// two versions of the software.
	StoreOption func(*multi.StoreParams, uint64) error

	// AppOption provides a configuration option for a BaseApp
	AppOption interface {
		Apply(*BaseApp)
		Order() OptionOrder
	}
	// OptionOrder represents the required ordering for order dependent options
	OptionOrder int
	// AppOptionFunc wraps a functional option for BaseApp
	AppOptionFunc func(*BaseApp)
	// AppOptionOrdered wraps an order-dependent functional option
	AppOptionOrdered struct {
		AppOptionFunc
		order OptionOrder
	}
)

// BaseApp reflects the ABCI application implementation.
type BaseApp struct { // nolint: maligned
	// initialized on creation
	logger            log.Logger
<<<<<<< HEAD
	name              string // application name from abci.Info
	db                dbm.DBConnection
	storeOpts         []StoreOption        // options to configure root store
	store             sdk.CommitMultiStore // Main (uncached) state
=======
	name              string               // application name from abci.Info
	db                dbm.DB               // common DB backend
	cms               sdk.CommitMultiStore // Main (uncached) state
	storeLoader       StoreLoader          // function to handle store loading, may be overridden with SetStoreLoader()
	router            sdk.Router           // handle any kind of legacy message
>>>>>>> dafdc107
	queryRouter       sdk.QueryRouter      // router for redirecting query calls
	grpcQueryRouter   *GRPCQueryRouter     // router for redirecting gRPC query calls
	msgServiceRouter  *MsgServiceRouter    // router for redirecting Msg service messages
	interfaceRegistry types.InterfaceRegistry
	txDecoder         sdk.TxDecoder // unmarshal []byte into sdk.Tx

	anteHandler    sdk.AnteHandler  // ante handler for fee and auth
	postHandler    sdk.AnteHandler  // post handler, optional, e.g. for tips
	initChainer    sdk.InitChainer  // initialize state with validators and state blob
	beginBlocker   sdk.BeginBlocker // logic to run before any txs
	endBlocker     sdk.EndBlocker   // logic to run after all txs, and to determine valset changes
	addrPeerFilter sdk.PeerFilter   // filter peers by address and port
	idPeerFilter   sdk.PeerFilter   // filter peers by node ID
	fauxMerkleMode bool             // if true, IAVL MountStores uses MountStoresDB for simulation speed.

	// manages snapshots, i.e. dumps of app state at certain intervals
	snapshotManager *snapshots.Manager

	// volatile states:
	//
	// checkState is set on InitChain and reset on Commit
	// deliverState is set on InitChain and BeginBlock and set to nil on Commit
	checkState   *state // for CheckTx
	deliverState *state // for DeliverTx

	// an inter-block write-through cache provided to the context during deliverState
	interBlockCache sdk.MultiStorePersistentCache

	// absent validators from begin block
	voteInfos []abci.VoteInfo

	// paramStore is used to query for ABCI consensus parameters from an
	// application parameter store.
	paramStore ParamStore

	// The minimum gas prices a validator is willing to accept for processing a
	// transaction. This is mainly used for DoS and spam prevention.
	minGasPrices sdk.DecCoins

	// initialHeight is the initial height at which we start the baseapp
	initialHeight int64

	// flag for sealing options and parameters to a BaseApp
	sealed bool

	// block height at which to halt the chain and gracefully shutdown
	haltHeight uint64

	// minimum block time (in Unix seconds) at which to halt the chain and gracefully shutdown
	haltTime uint64

	// minRetainBlocks defines the minimum block height offset from the current
	// block being committed, such that all blocks past this offset are pruned
	// from Tendermint. It is used as part of the process of determining the
	// ResponseCommit.RetainHeight value during ABCI Commit. A value of 0 indicates
	// that no blocks should be pruned.
	//
	// Note: Tendermint block pruning is dependant on this parameter in conunction
	// with the unbonding (safety threshold) period, state pruning and state sync
	// snapshot parameters to determine the correct minimum value of
	// ResponseCommit.RetainHeight.
	minRetainBlocks uint64

	// application's version string
	version string

	// application's protocol version that increments on every upgrade
	// if BaseApp is passed to the upgrade keeper's NewKeeper method.
	appVersion uint64

	// recovery handler for app.runTx method
	runTxRecoveryMiddleware recoveryMiddleware

	// trace set will return full stack traces for errors in ABCI Log field
	trace bool

	// indexEvents defines the set of events in the form {eventType}.{attributeKey},
	// which informs Tendermint what to index. If empty, all events will be indexed.
	indexEvents map[string]struct{}

	// abciListeners for hooking into the ABCI message processing of the BaseApp
	// and exposing the requests and responses to external consumers
	abciListeners []ABCIListener
}

func (opt AppOptionOrdered) Order() OptionOrder { return opt.order }

func (opt AppOptionFunc) Apply(app *BaseApp) { opt(app) }
func (opt AppOptionFunc) Order() OptionOrder { return OptionOrderDefault }

// StoreOption implements AppOption, and can be passed to the app constructor.
func (opt StoreOption) Apply(app *BaseApp) { app.storeOpts = append(app.storeOpts, opt) }
func (opt StoreOption) Order() OptionOrder { return OptionOrderDefault }

// NewBaseApp returns a reference to an initialized BaseApp. It accepts a
// variadic number of option functions, which act on the BaseApp to set
// configuration choices.
//
// NOTE: The db is used to store the version number for now.
func NewBaseApp(
<<<<<<< HEAD
	name string,
	logger log.Logger,
	db dbm.DBConnection,
	options ...AppOption,
) *BaseApp {
	app := &BaseApp{
		logger:          logger,
		name:            name,
		db:              db,
		queryRouter:     NewQueryRouter(),
		grpcQueryRouter: NewGRPCQueryRouter(),
		fauxMerkleMode:  false,
=======
	name string, logger log.Logger, db dbm.DB, txDecoder sdk.TxDecoder, options ...func(*BaseApp),
) *BaseApp {
	app := &BaseApp{
		logger:           logger,
		name:             name,
		db:               db,
		cms:              store.NewCommitMultiStore(db),
		storeLoader:      DefaultStoreLoader,
		router:           NewRouter(),
		queryRouter:      NewQueryRouter(),
		grpcQueryRouter:  NewGRPCQueryRouter(),
		msgServiceRouter: NewMsgServiceRouter(),
		txDecoder:        txDecoder,
		fauxMerkleMode:   false,
>>>>>>> dafdc107
	}

	var afterStoreOpts []AppOption
	for _, option := range options {
		if int(option.Order()) > int(OptionOrderDefault) {
			afterStoreOpts = append(afterStoreOpts, option)
		} else {
			option.Apply(app)
		}
	}

	err := app.loadStore()
	if err != nil {
		panic(err)
	}
	for _, option := range afterStoreOpts {
		option.Apply(app)
	}
<<<<<<< HEAD
=======

	app.runTxRecoveryMiddleware = newDefaultRecoveryMiddleware()

>>>>>>> dafdc107
	return app
}

// Name returns the name of the BaseApp.
func (app *BaseApp) Name() string {
	return app.name
}

// AppVersion returns the application's protocol version.
func (app *BaseApp) AppVersion() uint64 {
	return app.appVersion
}

// Version returns the application's version string.
func (app *BaseApp) Version() string {
	return app.version
}

// Logger returns the logger of the BaseApp.
func (app *BaseApp) Logger() log.Logger {
	return app.logger
}

// Trace returns the boolean value for logging error stack traces.
func (app *BaseApp) Trace() bool {
	return app.trace
}

<<<<<<< HEAD
func (app *BaseApp) loadStore() error {
	versions, err := app.db.Versions()
=======
// MsgServiceRouter returns the MsgServiceRouter of a BaseApp.
func (app *BaseApp) MsgServiceRouter() *MsgServiceRouter { return app.msgServiceRouter }

// MountStores mounts all IAVL or DB stores to the provided keys in the BaseApp
// multistore.
func (app *BaseApp) MountStores(keys ...storetypes.StoreKey) {
	for _, key := range keys {
		switch key.(type) {
		case *storetypes.KVStoreKey:
			if !app.fauxMerkleMode {
				app.MountStore(key, storetypes.StoreTypeIAVL)
			} else {
				// StoreTypeDB doesn't do anything upon commit, and it doesn't
				// retain history, but it's useful for faster simulation.
				app.MountStore(key, storetypes.StoreTypeDB)
			}

		case *storetypes.TransientStoreKey:
			app.MountStore(key, storetypes.StoreTypeTransient)

		default:
			panic(fmt.Sprintf("Unrecognized store key type :%T", key))
		}
	}
}

// MountKVStores mounts all IAVL or DB stores to the provided keys in the
// BaseApp multistore.
func (app *BaseApp) MountKVStores(keys map[string]*storetypes.KVStoreKey) {
	for _, key := range keys {
		if !app.fauxMerkleMode {
			app.MountStore(key, storetypes.StoreTypeIAVL)
		} else {
			// StoreTypeDB doesn't do anything upon commit, and it doesn't
			// retain history, but it's useful for faster simulation.
			app.MountStore(key, storetypes.StoreTypeDB)
		}
	}
}

// MountTransientStores mounts all transient stores to the provided keys in
// the BaseApp multistore.
func (app *BaseApp) MountTransientStores(keys map[string]*storetypes.TransientStoreKey) {
	for _, key := range keys {
		app.MountStore(key, storetypes.StoreTypeTransient)
	}
}

// MountMemoryStores mounts all in-memory KVStores with the BaseApp's internal
// commit multi-store.
func (app *BaseApp) MountMemoryStores(keys map[string]*storetypes.MemoryStoreKey) {
	for _, memKey := range keys {
		app.MountStore(memKey, storetypes.StoreTypeMemory)
	}
}

// MountStore mounts a store to the provided key in the BaseApp multistore,
// using the default DB.
func (app *BaseApp) MountStore(key storetypes.StoreKey, typ storetypes.StoreType) {
	app.cms.MountStoreWithDB(key, typ, nil)
}

// LoadLatestVersion loads the latest application version. It will panic if
// called more than once on a running BaseApp.
func (app *BaseApp) LoadLatestVersion() error {
	err := app.storeLoader(app.cms)
>>>>>>> dafdc107
	if err != nil {
		return err
	}
<<<<<<< HEAD
	latest := versions.Last()
	config := multi.DefaultStoreParams()
	for _, opt := range app.storeOpts {
		opt(&config, latest)
=======

	return app.Init()
}

// DefaultStoreLoader will be used by default and loads the latest version
func DefaultStoreLoader(ms sdk.CommitMultiStore) error {
	return ms.LoadLatestVersion()
}

// CommitMultiStore returns the root multi-store.
// App constructor can use this to access the `cms`.
// UNSAFE: only safe to use during app initialization.
func (app *BaseApp) CommitMultiStore() sdk.CommitMultiStore {
	if app.sealed {
		panic("cannot call CommitMultiStore() after baseapp is sealed")
>>>>>>> dafdc107
	}
	app.store, err = multi.NewV1MultiStoreAsV2(app.db, config)
	if err != nil {
		return fmt.Errorf("failed to load store: %w", err)
	}
	return nil
}

<<<<<<< HEAD
func (app *BaseApp) CloseStore() error {
	return app.store.Close()
=======
	return app.Init()
>>>>>>> dafdc107
}

// LastCommitID returns the last CommitID of the multistore.
func (app *BaseApp) LastCommitID() stypes.CommitID {
	return app.store.LastCommitID()
}

// LastBlockHeight returns the last committed block height.
func (app *BaseApp) LastBlockHeight() int64 {
	return app.store.LastCommitID().Version
}

<<<<<<< HEAD
// Init sets the check state and seals the app. It will panic if
// called more than once on a running BaseApp.
=======
// Init initializes the app. It seals the app, preventing any
// further modifications. In addition, it validates the app against
// the earlier provided settings. Returns an error if validation fails.
// nil otherwise. Panics if the app is already sealed.
>>>>>>> dafdc107
func (app *BaseApp) Init() error {
	if app.sealed {
		panic("cannot call Init: baseapp already sealed")
	}

	// needed for the export command which inits from store but never calls initchain
	app.setCheckState(tmproto.Header{})
	app.Seal()
<<<<<<< HEAD
	return nil
=======

	rms, ok := app.cms.(*rootmulti.Store)
	if !ok {
		return fmt.Errorf("invalid commit multi-store; expected %T, got: %T", &rootmulti.Store{}, app.cms)
	}
	return rms.GetPruning().Validate()
>>>>>>> dafdc107
}

func (app *BaseApp) setMinGasPrices(gasPrices sdk.DecCoins) {
	app.minGasPrices = gasPrices
}

func (app *BaseApp) setHaltHeight(haltHeight uint64) {
	app.haltHeight = haltHeight
}

func (app *BaseApp) setHaltTime(haltTime uint64) {
	app.haltTime = haltTime
}

func (app *BaseApp) setMinRetainBlocks(minRetainBlocks uint64) {
	app.minRetainBlocks = minRetainBlocks
}

func (app *BaseApp) setTrace(trace bool) {
	app.trace = trace
}

func (app *BaseApp) setIndexEvents(ie []string) {
	app.indexEvents = make(map[string]struct{})

	for _, e := range ie {
		app.indexEvents[e] = struct{}{}
	}
}

// Router returns the legacy router of the BaseApp.
func (app *BaseApp) Router() sdk.Router {
	if app.sealed {
		// We cannot return a Router when the app is sealed because we can't have
		// any routes modified which would cause unexpected routing behavior.
		panic("Router() on sealed BaseApp")
	}

	return app.router
}

// QueryRouter returns the QueryRouter of a BaseApp.
func (app *BaseApp) QueryRouter() sdk.QueryRouter { return app.queryRouter }

// Seal seals a BaseApp. It prohibits any further modifications to a BaseApp.
func (app *BaseApp) Seal() { app.sealed = true }

// IsSealed returns true if the BaseApp is sealed and false otherwise.
func (app *BaseApp) IsSealed() bool { return app.sealed }

// setCheckState sets the BaseApp's checkState with a branched multi-store
// (i.e. a CacheMultiStore) and a new Context with the same multi-store branch,
// provided header, and minimum gas prices set. It is set on InitChain and reset
// on Commit.
func (app *BaseApp) setCheckState(header tmproto.Header) {
	ms := app.store.CacheWrap()
	app.checkState = &state{
		ms:  ms,
		ctx: sdk.NewContext(ms, header, true, app.logger).WithMinGasPrices(app.minGasPrices),
	}
}

// setDeliverState sets the BaseApp's deliverState with a branched multi-store
// (i.e. a CacheMultiStore) and a new Context with the same multi-store branch,
// and provided header. It is set on InitChain and BeginBlock and set to nil on
// Commit.
func (app *BaseApp) setDeliverState(header tmproto.Header) {
	ms := app.store.CacheWrap()
	app.deliverState = &state{
		ms:  ms,
		ctx: sdk.NewContext(ms, header, false, app.logger),
	}
}

// GetConsensusParams returns the current consensus parameters from the BaseApp's
// ParamStore. If the BaseApp has no ParamStore defined, nil is returned.
func (app *BaseApp) GetConsensusParams(ctx sdk.Context) *tmproto.ConsensusParams {
	if app.paramStore == nil {
		return nil
	}

	cp := new(tmproto.ConsensusParams)

	if app.paramStore.Has(ctx, ParamStoreKeyBlockParams) {
		var bp tmproto.BlockParams

		app.paramStore.Get(ctx, ParamStoreKeyBlockParams, &bp)
		cp.Block = &bp
	}

	if app.paramStore.Has(ctx, ParamStoreKeyEvidenceParams) {
		var ep tmproto.EvidenceParams

		app.paramStore.Get(ctx, ParamStoreKeyEvidenceParams, &ep)
		cp.Evidence = &ep
	}

	if app.paramStore.Has(ctx, ParamStoreKeyValidatorParams) {
		var vp tmproto.ValidatorParams

		app.paramStore.Get(ctx, ParamStoreKeyValidatorParams, &vp)
		cp.Validator = &vp
	}

	return cp
}

// AddRunTxRecoveryHandler adds custom app.runTx method panic handlers.
func (app *BaseApp) AddRunTxRecoveryHandler(handlers ...RecoveryHandler) {
	for _, h := range handlers {
		app.runTxRecoveryMiddleware = newRecoveryMiddleware(h, app.runTxRecoveryMiddleware)
	}
}

// StoreConsensusParams sets the consensus parameters to the baseapp's param store.
func (app *BaseApp) StoreConsensusParams(ctx sdk.Context, cp *tmproto.ConsensusParams) {
	if app.paramStore == nil {
		panic("cannot store consensus params with no params store set")
	}

	if cp == nil {
		return
	}

	app.paramStore.Set(ctx, ParamStoreKeyBlockParams, cp.Block)
	app.paramStore.Set(ctx, ParamStoreKeyEvidenceParams, cp.Evidence)
	app.paramStore.Set(ctx, ParamStoreKeyValidatorParams, cp.Validator)
	// We're explicitly not storing the Tendermint app_version in the param store. It's
	// stored instead in the x/upgrade store, with its own bump logic.
}

// getMaximumBlockGas gets the maximum gas from the consensus params. It panics
// if maximum block gas is less than negative one and returns zero if negative
// one.
func (app *BaseApp) getMaximumBlockGas(ctx sdk.Context) uint64 {
	cp := app.GetConsensusParams(ctx)
	if cp == nil || cp.Block == nil {
		return 0
	}

	maxGas := cp.Block.MaxGas

	switch {
	case maxGas < -1:
		panic(fmt.Sprintf("invalid maximum block gas: %d", maxGas))

	case maxGas == -1:
		return 0

	default:
		return uint64(maxGas)
	}
}

func (app *BaseApp) validateHeight(req abci.RequestBeginBlock) error {
	if req.Header.Height < 1 {
		return fmt.Errorf("invalid height: %d", req.Header.Height)
	}

	// expectedHeight holds the expected height to validate.
	var expectedHeight int64
	if app.LastBlockHeight() == 0 && app.initialHeight > 1 {
		// In this case, we're validating the first block of the chain (no
		// previous commit). The height we're expecting is the initial height.
		expectedHeight = app.initialHeight
	} else {
		// This case can means two things:
		// - either there was already a previous commit in the store, in which
		// case we increment the version from there,
		// - or there was no previous commit, and initial version was not set,
		// in which case we start at version 1.
		expectedHeight = app.LastBlockHeight() + 1
	}

	if req.Header.Height != expectedHeight {
		return fmt.Errorf("invalid height: %d; expected: %d", req.Header.Height, expectedHeight)
	}

	return nil
}

// validateBasicTxMsgs executes basic validator calls for messages.
func validateBasicTxMsgs(msgs []sdk.Msg) error {
	if len(msgs) == 0 {
		return sdkerrors.Wrap(sdkerrors.ErrInvalidRequest, "must contain at least one message")
	}

	for _, msg := range msgs {
		err := msg.ValidateBasic()
		if err != nil {
			return err
		}
	}

	return nil
}

// Returns the applications's deliverState if app is in runTxModeDeliver,
// otherwise it returns the application's checkstate.
func (app *BaseApp) getState(mode runTxMode) *state {
	if mode == runTxModeDeliver {
		return app.deliverState
	}

	return app.checkState
}

// retrieve the context for the tx w/ txBytes and other memoized values.
func (app *BaseApp) getContextForTx(mode runTxMode, txBytes []byte) sdk.Context {
	ctx := app.getState(mode).ctx.
		WithTxBytes(txBytes).
		WithVoteInfos(app.voteInfos)

	ctx = ctx.WithConsensusParams(app.GetConsensusParams(ctx))

	if mode == runTxModeReCheck {
		ctx = ctx.WithIsReCheckTx(true)
	}

	if mode == runTxModeSimulate {
		ctx, _ = ctx.CacheContext()
	}

	return ctx
}

// cacheTxContext returns a new context based off of the provided context with
// a branched multi-store.
func (app *BaseApp) cacheTxContext(ctx sdk.Context, txBytes []byte) (sdk.Context, sdk.CacheMultiStore) {
	ms := ctx.MultiStore()
	// TODO: https://github.com/cosmos/cosmos-sdk/issues/2824
	msCache := ms.CacheMultiStore()
	if msCache.TracingEnabled() {
		msCache = msCache.SetTracingContext(
			sdk.TraceContext(
				map[string]interface{}{
					"txHash": fmt.Sprintf("%X", tmhash.Sum(txBytes)),
				},
			),
		).(sdk.CacheMultiStore)
	}

	return ctx.WithMultiStore(msCache), msCache
}

// runTx processes a transaction within a given execution mode, encoded transaction
// bytes, and the decoded transaction itself. All state transitions occur through
// a cached Context depending on the mode provided. State only gets persisted
// if all messages get executed successfully and the execution mode is DeliverTx.
// Note, gas execution info is always returned. A reference to a Result is
// returned if the tx does not run out of gas and if all the messages are valid
// and execute successfully. An error is returned otherwise.
func (app *BaseApp) runTx(mode runTxMode, txBytes []byte) (gInfo sdk.GasInfo, result *sdk.Result, anteEvents []abci.Event, priority int64, err error) {
	// NOTE: GasWanted should be returned by the AnteHandler. GasUsed is
	// determined by the GasMeter. We need access to the context to get the gas
	// meter so we initialize upfront.
	var gasWanted uint64

	ctx := app.getContextForTx(mode, txBytes)
	ms := ctx.MultiStore()

	// only run the tx if there is block gas remaining
	if mode == runTxModeDeliver && ctx.BlockGasMeter().IsOutOfGas() {
		return gInfo, nil, nil, 0, sdkerrors.Wrap(sdkerrors.ErrOutOfGas, "no block gas left to run tx")
	}

	defer func() {
		if r := recover(); r != nil {
			recoveryMW := newOutOfGasRecoveryMiddleware(gasWanted, ctx, app.runTxRecoveryMiddleware)
			err, result = processRecovery(r, recoveryMW), nil
		}

		gInfo = sdk.GasInfo{GasWanted: gasWanted, GasUsed: ctx.GasMeter().GasConsumed()}
	}()

	blockGasConsumed := false
	// consumeBlockGas makes sure block gas is consumed at most once. It must happen after
	// tx processing, and must be execute even if tx processing fails. Hence we use trick with `defer`
	consumeBlockGas := func() {
		if !blockGasConsumed {
			blockGasConsumed = true
			ctx.BlockGasMeter().ConsumeGas(
				ctx.GasMeter().GasConsumedToLimit(), "block gas meter",
			)
		}
	}

	// If BlockGasMeter() panics it will be caught by the above recover and will
	// return an error - in any case BlockGasMeter will consume gas past the limit.
	//
	// NOTE: This must exist in a separate defer function for the above recovery
	// to recover from this one.
	if mode == runTxModeDeliver {
		defer consumeBlockGas()
	}

	tx, err := app.txDecoder(txBytes)
	if err != nil {
		return sdk.GasInfo{}, nil, nil, 0, err
	}

	msgs := tx.GetMsgs()
	if err := validateBasicTxMsgs(msgs); err != nil {
		return sdk.GasInfo{}, nil, nil, 0, err
	}

	if app.anteHandler != nil {
		var (
			anteCtx sdk.Context
			msCache sdk.CacheMultiStore
		)

		// Branch context before AnteHandler call in case it aborts.
		// This is required for both CheckTx and DeliverTx.
		// Ref: https://github.com/cosmos/cosmos-sdk/issues/2772
		//
		// NOTE: Alternatively, we could require that AnteHandler ensures that
		// writes do not happen if aborted/failed.  This may have some
		// performance benefits, but it'll be more difficult to get right.
		anteCtx, msCache = app.cacheTxContext(ctx, txBytes)
		anteCtx = anteCtx.WithEventManager(sdk.NewEventManager())
		newCtx, err := app.anteHandler(anteCtx, tx, mode == runTxModeSimulate)

		if !newCtx.IsZero() {
			// At this point, newCtx.MultiStore() is a store branch, or something else
			// replaced by the AnteHandler. We want the original multistore.
			//
			// Also, in the case of the tx aborting, we need to track gas consumed via
			// the instantiated gas meter in the AnteHandler, so we update the context
			// prior to returning.
			ctx = newCtx.WithMultiStore(ms)
		}

		events := ctx.EventManager().Events()

		// GasMeter expected to be set in AnteHandler
		gasWanted = ctx.GasMeter().Limit()

		if err != nil {
			return gInfo, nil, nil, 0, err
		}

		priority = ctx.Priority()
		msCache.Write()
		anteEvents = events.ToABCIEvents()
	}

	// Create a new Context based off of the existing Context with a MultiStore branch
	// in case message processing fails. At this point, the MultiStore
	// is a branch of a branch.
	runMsgCtx, msCache := app.cacheTxContext(ctx, txBytes)

	// Attempt to execute all messages and only update state if all messages pass
	// and we're in DeliverTx. Note, runMsgs will never return a reference to a
	// Result if any single message fails or does not have a registered Handler.
	result, err = app.runMsgs(runMsgCtx, msgs, mode)
	if err == nil {
		// Run optional postHandlers.
		//
		// Note: If the postHandler fails, we also revert the runMsgs state.
		if app.postHandler != nil {
			newCtx, err := app.postHandler(runMsgCtx, tx, mode == runTxModeSimulate)
			if err != nil {
				return gInfo, nil, nil, priority, err
			}

			result.Events = append(result.Events, newCtx.EventManager().ABCIEvents()...)
		}

		if mode == runTxModeDeliver {
			// When block gas exceeds, it'll panic and won't commit the cached store.
			consumeBlockGas()

			msCache.Write()

			if len(anteEvents) > 0 {
				// append the events in the order of occurrence
				result.Events = append(anteEvents, result.Events...)
			}
		}
	}

	return gInfo, result, anteEvents, priority, err
}

// runMsgs iterates through a list of messages and executes them with the provided
// Context and execution mode. Messages will only be executed during simulation
// and DeliverTx. An error is returned if any single message fails or if a
// Handler does not exist for a given message route. Otherwise, a reference to a
// Result is returned. The caller must not commit state if an error is returned.
func (app *BaseApp) runMsgs(ctx sdk.Context, msgs []sdk.Msg, mode runTxMode) (*sdk.Result, error) {
	msgLogs := make(sdk.ABCIMessageLogs, 0, len(msgs))
	events := sdk.EmptyEvents()
	var msgResponses []*codectypes.Any

	// NOTE: GasWanted is determined by the AnteHandler and GasUsed by the GasMeter.
	for i, msg := range msgs {
		// skip actual execution for (Re)CheckTx mode
		if mode == runTxModeCheck || mode == runTxModeReCheck {
			break
		}

		var (
			msgResult    *sdk.Result
			eventMsgName string // name to use as value in event `message.action`
			err          error
		)

		if handler := app.msgServiceRouter.Handler(msg); handler != nil {
			// ADR 031 request type routing
			msgResult, err = handler(ctx, msg)
			eventMsgName = sdk.MsgTypeURL(msg)
		} else if legacyMsg, ok := msg.(legacytx.LegacyMsg); ok {
			// legacy sdk.Msg routing
			// Assuming that the app developer has migrated all their Msgs to
			// proto messages and has registered all `Msg services`, then this
			// path should never be called, because all those Msgs should be
			// registered within the `msgServiceRouter` already.
			msgRoute := legacyMsg.Route()
			eventMsgName = legacyMsg.Type()
			handler := app.router.Route(ctx, msgRoute)
			if handler == nil {
				return nil, sdkerrors.Wrapf(sdkerrors.ErrUnknownRequest, "unrecognized message route: %s; message index: %d", msgRoute, i)
			}

			msgResult, err = handler(ctx, msg)
		} else {
			return nil, sdkerrors.Wrapf(sdkerrors.ErrUnknownRequest, "can't route message %+v", msg)
		}

		if err != nil {
			return nil, sdkerrors.Wrapf(err, "failed to execute message; message index: %d", i)
		}

		msgEvents := sdk.Events{
			sdk.NewEvent(sdk.EventTypeMessage, sdk.NewAttribute(sdk.AttributeKeyAction, eventMsgName)),
		}
		msgEvents = msgEvents.AppendEvents(msgResult.GetEvents())

		// append message events, data and logs
		//
		// Note: Each message result's data must be length-prefixed in order to
		// separate each result.
		events = events.AppendEvents(msgEvents)

		// Each individual sdk.Result that went through the MsgServiceRouter
		// (which should represent 99% of the Msgs now, since everyone should
		// be using protobuf Msgs) has exactly one Msg response, set inside
		// `WrapServiceResult`. We take that Msg response, and aggregate it
		// into an array.
		if len(msgResult.MsgResponses) > 0 {
			msgResponse := msgResult.MsgResponses[0]
			if msgResponse == nil {
				return nil, sdkerrors.ErrLogic.Wrapf("got nil Msg response at index %d for msg %s", i, sdk.MsgTypeURL(msg))
			}
			msgResponses = append(msgResponses, msgResponse)
		}

		msgLogs = append(msgLogs, sdk.NewABCIMessageLog(uint32(i), msgResult.Log, msgEvents))
	}

	data, err := makeABCIData(msgResponses)
	if err != nil {
		return nil, sdkerrors.Wrap(err, "failed to marshal tx data")
	}

	return &sdk.Result{
		Data:         data,
		Log:          strings.TrimSpace(msgLogs.String()),
		Events:       events.ToABCIEvents(),
		MsgResponses: msgResponses,
	}, nil
}

// makeABCIData generates the Data field to be sent to ABCI Check/DeliverTx.
func makeABCIData(msgResponses []*codectypes.Any) ([]byte, error) {
	return proto.Marshal(&sdk.TxMsgData{MsgResponses: msgResponses})
}<|MERGE_RESOLUTION|>--- conflicted
+++ resolved
@@ -1,10 +1,6 @@
 package baseapp
 
 import (
-<<<<<<< HEAD
-	"context"
-=======
->>>>>>> dafdc107
 	"fmt"
 	"strings"
 
@@ -15,11 +11,8 @@
 	tmproto "github.com/tendermint/tendermint/proto/tendermint/types"
 
 	"github.com/cosmos/cosmos-sdk/codec/types"
-<<<<<<< HEAD
+	codectypes "github.com/cosmos/cosmos-sdk/codec/types"
 	dbm "github.com/cosmos/cosmos-sdk/db"
-=======
-	codectypes "github.com/cosmos/cosmos-sdk/codec/types"
->>>>>>> dafdc107
 	"github.com/cosmos/cosmos-sdk/snapshots"
 	stypes "github.com/cosmos/cosmos-sdk/store/v2alpha1"
 	"github.com/cosmos/cosmos-sdk/store/v2alpha1/multi"
@@ -72,18 +65,11 @@
 type BaseApp struct { // nolint: maligned
 	// initialized on creation
 	logger            log.Logger
-<<<<<<< HEAD
 	name              string // application name from abci.Info
 	db                dbm.DBConnection
 	storeOpts         []StoreOption        // options to configure root store
 	store             sdk.CommitMultiStore // Main (uncached) state
-=======
-	name              string               // application name from abci.Info
-	db                dbm.DB               // common DB backend
-	cms               sdk.CommitMultiStore // Main (uncached) state
-	storeLoader       StoreLoader          // function to handle store loading, may be overridden with SetStoreLoader()
 	router            sdk.Router           // handle any kind of legacy message
->>>>>>> dafdc107
 	queryRouter       sdk.QueryRouter      // router for redirecting query calls
 	grpcQueryRouter   *GRPCQueryRouter     // router for redirecting gRPC query calls
 	msgServiceRouter  *MsgServiceRouter    // router for redirecting Msg service messages
@@ -184,35 +170,18 @@
 //
 // NOTE: The db is used to store the version number for now.
 func NewBaseApp(
-<<<<<<< HEAD
-	name string,
-	logger log.Logger,
-	db dbm.DBConnection,
-	options ...AppOption,
-) *BaseApp {
-	app := &BaseApp{
-		logger:          logger,
-		name:            name,
-		db:              db,
-		queryRouter:     NewQueryRouter(),
-		grpcQueryRouter: NewGRPCQueryRouter(),
-		fauxMerkleMode:  false,
-=======
-	name string, logger log.Logger, db dbm.DB, txDecoder sdk.TxDecoder, options ...func(*BaseApp),
+	name string, logger log.Logger, db dbm.DBConnection, txDecoder sdk.TxDecoder, options ...AppOption,
 ) *BaseApp {
 	app := &BaseApp{
 		logger:           logger,
 		name:             name,
 		db:               db,
-		cms:              store.NewCommitMultiStore(db),
-		storeLoader:      DefaultStoreLoader,
 		router:           NewRouter(),
 		queryRouter:      NewQueryRouter(),
 		grpcQueryRouter:  NewGRPCQueryRouter(),
 		msgServiceRouter: NewMsgServiceRouter(),
 		txDecoder:        txDecoder,
 		fauxMerkleMode:   false,
->>>>>>> dafdc107
 	}
 
 	var afterStoreOpts []AppOption
@@ -231,12 +200,9 @@
 	for _, option := range afterStoreOpts {
 		option.Apply(app)
 	}
-<<<<<<< HEAD
-=======
 
 	app.runTxRecoveryMiddleware = newDefaultRecoveryMiddleware()
 
->>>>>>> dafdc107
 	return app
 }
 
@@ -265,102 +231,15 @@
 	return app.trace
 }
 
-<<<<<<< HEAD
 func (app *BaseApp) loadStore() error {
 	versions, err := app.db.Versions()
-=======
-// MsgServiceRouter returns the MsgServiceRouter of a BaseApp.
-func (app *BaseApp) MsgServiceRouter() *MsgServiceRouter { return app.msgServiceRouter }
-
-// MountStores mounts all IAVL or DB stores to the provided keys in the BaseApp
-// multistore.
-func (app *BaseApp) MountStores(keys ...storetypes.StoreKey) {
-	for _, key := range keys {
-		switch key.(type) {
-		case *storetypes.KVStoreKey:
-			if !app.fauxMerkleMode {
-				app.MountStore(key, storetypes.StoreTypeIAVL)
-			} else {
-				// StoreTypeDB doesn't do anything upon commit, and it doesn't
-				// retain history, but it's useful for faster simulation.
-				app.MountStore(key, storetypes.StoreTypeDB)
-			}
-
-		case *storetypes.TransientStoreKey:
-			app.MountStore(key, storetypes.StoreTypeTransient)
-
-		default:
-			panic(fmt.Sprintf("Unrecognized store key type :%T", key))
-		}
-	}
-}
-
-// MountKVStores mounts all IAVL or DB stores to the provided keys in the
-// BaseApp multistore.
-func (app *BaseApp) MountKVStores(keys map[string]*storetypes.KVStoreKey) {
-	for _, key := range keys {
-		if !app.fauxMerkleMode {
-			app.MountStore(key, storetypes.StoreTypeIAVL)
-		} else {
-			// StoreTypeDB doesn't do anything upon commit, and it doesn't
-			// retain history, but it's useful for faster simulation.
-			app.MountStore(key, storetypes.StoreTypeDB)
-		}
-	}
-}
-
-// MountTransientStores mounts all transient stores to the provided keys in
-// the BaseApp multistore.
-func (app *BaseApp) MountTransientStores(keys map[string]*storetypes.TransientStoreKey) {
-	for _, key := range keys {
-		app.MountStore(key, storetypes.StoreTypeTransient)
-	}
-}
-
-// MountMemoryStores mounts all in-memory KVStores with the BaseApp's internal
-// commit multi-store.
-func (app *BaseApp) MountMemoryStores(keys map[string]*storetypes.MemoryStoreKey) {
-	for _, memKey := range keys {
-		app.MountStore(memKey, storetypes.StoreTypeMemory)
-	}
-}
-
-// MountStore mounts a store to the provided key in the BaseApp multistore,
-// using the default DB.
-func (app *BaseApp) MountStore(key storetypes.StoreKey, typ storetypes.StoreType) {
-	app.cms.MountStoreWithDB(key, typ, nil)
-}
-
-// LoadLatestVersion loads the latest application version. It will panic if
-// called more than once on a running BaseApp.
-func (app *BaseApp) LoadLatestVersion() error {
-	err := app.storeLoader(app.cms)
->>>>>>> dafdc107
 	if err != nil {
 		return err
 	}
-<<<<<<< HEAD
 	latest := versions.Last()
 	config := multi.DefaultStoreParams()
 	for _, opt := range app.storeOpts {
 		opt(&config, latest)
-=======
-
-	return app.Init()
-}
-
-// DefaultStoreLoader will be used by default and loads the latest version
-func DefaultStoreLoader(ms sdk.CommitMultiStore) error {
-	return ms.LoadLatestVersion()
-}
-
-// CommitMultiStore returns the root multi-store.
-// App constructor can use this to access the `cms`.
-// UNSAFE: only safe to use during app initialization.
-func (app *BaseApp) CommitMultiStore() sdk.CommitMultiStore {
-	if app.sealed {
-		panic("cannot call CommitMultiStore() after baseapp is sealed")
->>>>>>> dafdc107
 	}
 	app.store, err = multi.NewV1MultiStoreAsV2(app.db, config)
 	if err != nil {
@@ -369,12 +248,11 @@
 	return nil
 }
 
-<<<<<<< HEAD
+// MsgServiceRouter returns the MsgServiceRouter of a BaseApp.
+func (app *BaseApp) MsgServiceRouter() *MsgServiceRouter { return app.msgServiceRouter }
+
 func (app *BaseApp) CloseStore() error {
 	return app.store.Close()
-=======
-	return app.Init()
->>>>>>> dafdc107
 }
 
 // LastCommitID returns the last CommitID of the multistore.
@@ -387,15 +265,10 @@
 	return app.store.LastCommitID().Version
 }
 
-<<<<<<< HEAD
-// Init sets the check state and seals the app. It will panic if
-// called more than once on a running BaseApp.
-=======
 // Init initializes the app. It seals the app, preventing any
 // further modifications. In addition, it validates the app against
 // the earlier provided settings. Returns an error if validation fails.
 // nil otherwise. Panics if the app is already sealed.
->>>>>>> dafdc107
 func (app *BaseApp) Init() error {
 	if app.sealed {
 		panic("cannot call Init: baseapp already sealed")
@@ -404,16 +277,7 @@
 	// needed for the export command which inits from store but never calls initchain
 	app.setCheckState(tmproto.Header{})
 	app.Seal()
-<<<<<<< HEAD
-	return nil
-=======
-
-	rms, ok := app.cms.(*rootmulti.Store)
-	if !ok {
-		return fmt.Errorf("invalid commit multi-store; expected %T, got: %T", &rootmulti.Store{}, app.cms)
-	}
-	return rms.GetPruning().Validate()
->>>>>>> dafdc107
+	return app.store.GetPruning().Validate()
 }
 
 func (app *BaseApp) setMinGasPrices(gasPrices sdk.DecCoins) {
@@ -645,15 +509,15 @@
 func (app *BaseApp) cacheTxContext(ctx sdk.Context, txBytes []byte) (sdk.Context, sdk.CacheMultiStore) {
 	ms := ctx.MultiStore()
 	// TODO: https://github.com/cosmos/cosmos-sdk/issues/2824
-	msCache := ms.CacheMultiStore()
+	msCache := ms.CacheWrap()
 	if msCache.TracingEnabled() {
-		msCache = msCache.SetTracingContext(
+		msCache.SetTracingContext(
 			sdk.TraceContext(
 				map[string]interface{}{
 					"txHash": fmt.Sprintf("%X", tmhash.Sum(txBytes)),
 				},
 			),
-		).(sdk.CacheMultiStore)
+		)
 	}
 
 	return ctx.WithMultiStore(msCache), msCache
