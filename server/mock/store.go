--- conflicted
+++ resolved
@@ -3,15 +3,12 @@
 import (
 	"io"
 
-<<<<<<< HEAD
 	storetypes "github.com/cosmos/cosmos-sdk/store/v2"
-=======
 	protoio "github.com/gogo/protobuf/io"
 	dbm "github.com/tendermint/tm-db"
 
 	snapshottypes "github.com/cosmos/cosmos-sdk/snapshots/types"
 	storetypes "github.com/cosmos/cosmos-sdk/store/types"
->>>>>>> 4de7d400
 	sdk "github.com/cosmos/cosmos-sdk/types"
 )
 
@@ -99,13 +96,12 @@
 	panic("not implemented")
 }
 
-<<<<<<< HEAD
 func (ms multiStore) GetAllVersions() []int {
 	panic("not implemented")
 }
 
 func (ms multiStore) Close() error {
-=======
+
 func (ms multiStore) Snapshot(height uint64, protoWriter protoio.Writer) error {
 	panic("not implemented")
 }
@@ -113,7 +109,6 @@
 func (ms multiStore) Restore(
 	height uint64, format uint32, protoReader protoio.Reader,
 ) (snapshottypes.SnapshotItem, error) {
->>>>>>> 4de7d400
 	panic("not implemented")
 }
 
