package multi

import (
	"errors"
	"fmt"
	"io"
	"math"
	"strings"
	"sync"

	abci "github.com/tendermint/tendermint/abci/types"

	dbm "github.com/cosmos/cosmos-sdk/db"
	prefixdb "github.com/cosmos/cosmos-sdk/db/prefix"
	util "github.com/cosmos/cosmos-sdk/internal"
	snapshottypes "github.com/cosmos/cosmos-sdk/snapshots/types"
	sdkmaps "github.com/cosmos/cosmos-sdk/store/internal/maps"
	"github.com/cosmos/cosmos-sdk/store/listenkv"
	"github.com/cosmos/cosmos-sdk/store/prefix"
	"github.com/cosmos/cosmos-sdk/store/tracekv"
	types "github.com/cosmos/cosmos-sdk/store/v2"
	"github.com/cosmos/cosmos-sdk/store/v2/mem"
	"github.com/cosmos/cosmos-sdk/store/v2/smt"
	"github.com/cosmos/cosmos-sdk/store/v2/transient"
	sdkerrors "github.com/cosmos/cosmos-sdk/types/errors"
	"github.com/cosmos/cosmos-sdk/types/kv"
	protoio "github.com/gogo/protobuf/io"
)

var (
	_ types.Queryable        = (*Store)(nil)
	_ types.CommitMultiStore = (*Store)(nil)
	_ types.CacheMultiStore  = (*cacheStore)(nil)
	_ types.MultiStore       = (*viewStore)(nil)
	_ types.KVStore          = (*substore)(nil)
)

var (
	ErrVersionDoesNotExist = errors.New("version does not exist")
	ErrMaximumHeight       = errors.New("maximum block height reached")

	// Root prefixes
	merkleRootKey = []byte{0} // Key for root hash of namespace tree
	schemaPrefix  = []byte{1} // Prefix for store keys (namespaces)
	contentPrefix = []byte{2} // Prefix for store contents

	// Per-substore prefixes
	substoreMerkleRootKey = []byte{0} // Key for root hashes of Merkle trees
	dataPrefix            = []byte{1} // Prefix for state mappings
	indexPrefix           = []byte{2} // Prefix for Store reverse index
<<<<<<< HEAD
	merkleNodePrefix      = []byte{3} // Prefix for Merkle tree nodes
	merkleValuePrefix     = []byte{4} // Prefix for Merkle value mappings
=======
	smtPrefix             = []byte{3} // Prefix for SMT data

	ErrVersionDoesNotExist = errors.New("version does not exist")
	ErrMaximumHeight       = errors.New("maximum block height reached")
>>>>>>> 4de7d400
)

func ErrStoreNotFound(key string) error {
	return fmt.Errorf("store does not exist for key: %s", key)
}

// StoreParams is used to define a schema and other options and pass them to the MultiStore constructor.
type StoreParams struct {
	// Version pruning options for backing DBs.
	Pruning types.PruningOptions
	// The minimum allowed version number.
	InitialVersion uint64
	// The optional backing DB to use for the state commitment Merkle tree data.
	// If nil, Merkle data is stored in the state storage DB under a separate prefix.
	StateCommitmentDB dbm.DBConnection
	// Contains the store schema and methods to modify it
	SchemaBuilder
	storeKeys
	// Inter-block persistent cache to use. TODO: not implemented
	PersistentCache types.MultiStorePersistentCache
	// Any pending upgrades to apply on loading.
	Upgrades *types.StoreUpgrades
	// Contains The trace context and listeners that can also be set from store methods.
	*traceListenMixin
}

// StoreSchema defineds a mapping of substore keys to store types
type StoreSchema map[string]types.StoreType
type StoreKeySchema map[types.StoreKey]types.StoreType

// storeKeys maps key names to StoreKey instances
type storeKeys map[string]types.StoreKey

// Store is the main persistent store type implementing CommitMultiStore.
// Substores consist of an SMT-based state commitment store and state storage.
// Substores must be reserved in the StoreParams or defined as part of a StoreUpgrade in order to be valid.
// Note:
// The state commitment data and proof are structured in the same basic pattern as the MultiStore, but use an SMT rather than IAVL tree:
// * The state commitment store of each substore consists of a independent SMT.
// * The state commitment of the root store consists of a Merkle map of all registered persistent substore names to the root hash of their corresponding SMTs
type Store struct {
	stateDB            dbm.DBConnection
	stateTxn           dbm.DBReadWriter
	StateCommitmentDB  dbm.DBConnection
	stateCommitmentTxn dbm.DBReadWriter

	schema StoreKeySchema

	mem  *mem.Store
	tran *transient.Store
	mtx  sync.RWMutex

	// Copied from StoreParams
	Pruning        types.PruningOptions
	InitialVersion uint64
	*traceListenMixin

	PersistentCache types.MultiStorePersistentCache
	substoreCache   map[string]*substore
}

type substore struct {
	root                 *Store
	name                 string
	dataBucket           dbm.DBReadWriter
	indexBucket          dbm.DBReadWriter
	stateCommitmentStore *smt.Store
}

<<<<<<< HEAD
=======
// Branched state
type cacheStore struct {
	source    types.BasicMultiStore
	substores map[string]types.CacheKVStore
	*traceListenMixin
}

// Read-only store for querying past versions
type viewStore struct {
	stateView           dbm.DBReader
	stateCommitmentView dbm.DBReader
	substoreCache       map[string]*viewSubstore
	schema              StoreSchema
}

type viewSubstore struct {
	root                 *viewStore
	name                 string
	dataBucket           dbm.DBReader
	indexBucket          dbm.DBReader
	stateCommitmentStore *smt.Store
}

>>>>>>> 4de7d400
// Builder type used to create a valid schema with no prefix conflicts
type SchemaBuilder struct {
	StoreSchema
	reserved []string
}

// Mixin type that to compose trace & listen state into each root store variant type
type traceListenMixin struct {
	listeners         map[types.StoreKey][]types.WriteListener
	TraceWriter       io.Writer
	TraceContext      types.TraceContext
	traceContextMutex sync.RWMutex
}

func newTraceListenMixin() *traceListenMixin {
	return &traceListenMixin{listeners: map[types.StoreKey][]types.WriteListener{}}
}

func newSchemaBuilder() SchemaBuilder {
	return SchemaBuilder{StoreSchema: StoreSchema{}}
}

// DefaultStoreParams returns a MultiStore config with an empty schema, a single backing DB,
// pruning with PruneDefault, no listeners and no tracer.
func DefaultStoreParams() StoreParams {
	return StoreParams{
		Pruning:          types.PruneDefault,
		SchemaBuilder:    newSchemaBuilder(),
		storeKeys:        storeKeys{},
		traceListenMixin: newTraceListenMixin(),
	}
}

// func (pr *SchemaBuilder) registerName(key string, typ types.StoreType) error {
func (par *StoreParams) RegisterSubstore(skey types.StoreKey, typ types.StoreType) error {
	if err := par.registerName(skey.Name(), typ); err != nil {
		return err
	}
	par.storeKeys[skey.Name()] = skey
	return nil
}

func (par *StoreParams) storeKey(key string) (types.StoreKey, error) {
	skey, ok := par.storeKeys[key]
	if !ok {
		return nil, fmt.Errorf("StoreKey instance not mapped: %s", key)
	}
	return skey, nil
}

// Returns true for valid store types for a MultiStore schema
func validSubStoreType(sst types.StoreType) bool {
	switch sst {
	case types.StoreTypePersistent:
		return true
	case types.StoreTypeMemory:
		return true
	case types.StoreTypeTransient:
		return true
	default:
		return false
	}
}

// Returns true iff both schema maps match exactly (including mem/tran stores)
func (this StoreSchema) equal(that StoreSchema) bool {
	if len(this) != len(that) {
		return false
	}
	for key, val := range that {
		myval, has := this[key]
		if !has {
			return false
		}
		if val != myval {
			return false
		}
	}
	return true
}

// Parses a schema from the DB
func readSavedSchema(bucket dbm.DBReader) (*SchemaBuilder, error) {
	ret := newSchemaBuilder()
	it, err := bucket.Iterator(nil, nil)
	if err != nil {
		return nil, err
	}
	for it.Next() {
		value := it.Value()
		if len(value) != 1 || !validSubStoreType(types.StoreType(value[0])) {
			return nil, fmt.Errorf("invalid mapping for store key: %v => %v", it.Key(), value)
		}
		ret.StoreSchema[string(it.Key())] = types.StoreType(value[0])
		ret.reserved = append(ret.reserved, string(it.Key())) // assume iter yields keys sorted
	}
	if err = it.Close(); err != nil {
		return nil, err
	}
	return &ret, nil
}

// NewStore constructs a MultiStore directly from a database.
// Creates a new store if no data exists; otherwise loads existing data.
func NewStore(db dbm.DBConnection, opts StoreParams) (ret *Store, err error) {
	versions, err := db.Versions()
	if err != nil {
		return
	}
	// If the DB is not empty, attempt to load existing data
	if saved := versions.Count(); saved != 0 {
		if opts.InitialVersion != 0 && versions.Last() < opts.InitialVersion {
			return nil, fmt.Errorf("latest saved version is less than initial version: %v < %v",
				versions.Last(), opts.InitialVersion)
		}
	}
	// To abide by atomicity constraints, revert the DB to the last saved version, in case it contains
	// committed data in the "working" version.
	// This should only happen if Store.Commit previously failed.
	err = db.Revert()
	if err != nil {
		return
	}
	stateTxn := db.ReadWriter()
	defer func() {
		if err != nil {
			err = util.CombineErrors(err, stateTxn.Discard(), "stateTxn.Discard also failed")
		}
	}()
	stateCommitmentTxn := stateTxn
	if opts.StateCommitmentDB != nil {
		var scVersions dbm.VersionSet
		scVersions, err = opts.StateCommitmentDB.Versions()
		if err != nil {
			return
		}
		// Version sets of each DB must match
		if !versions.Equal(scVersions) {
			err = fmt.Errorf("Storage and StateCommitment DB have different version history") //nolint:stylecheck
			return
		}
		err = opts.StateCommitmentDB.Revert()
		if err != nil {
			return
		}
		stateCommitmentTxn = opts.StateCommitmentDB.ReadWriter()
	}

	ret = &Store{
		stateDB:            db,
		stateTxn:           stateTxn,
		StateCommitmentDB:  opts.StateCommitmentDB,
		stateCommitmentTxn: stateCommitmentTxn,
		mem:                mem.NewStore(),
		tran:               transient.NewStore(),

		substoreCache: map[string]*substore{},

		traceListenMixin: opts.traceListenMixin,
		PersistentCache:  opts.PersistentCache,

		Pruning:        opts.Pruning,
		InitialVersion: opts.InitialVersion,
	}

	// Now load the substore schema
	schemaView := prefixdb.NewPrefixReader(ret.stateDB.Reader(), schemaPrefix)
	defer func() {
		if err != nil {
			err = util.CombineErrors(err, schemaView.Discard(), "schemaView.Discard also failed")
			err = util.CombineErrors(err, ret.Close(), "base.Close also failed")
		}
	}()
	writeSchema := func(sch StoreSchema) {
		schemaWriter := prefixdb.NewPrefixWriter(ret.stateTxn, schemaPrefix)
		var it dbm.Iterator
		it, err = schemaView.Iterator(nil, nil)
		if err != nil {
			return
		}
		for it.Next() {
			err = schemaWriter.Delete(it.Key())
			if err != nil {
				return
			}
		}
		err = it.Close()
		if err != nil {
			return
		}
		err = schemaView.Discard()
		if err != nil {
			return
		}
		// NB. the migrated contents and schema are not committed until the next store.Commit
		for skey, typ := range sch {
			err = schemaWriter.Set([]byte(skey), []byte{byte(typ)})
			if err != nil {
				return
			}
		}
	}

	reg, err := readSavedSchema(schemaView)
	if err != nil {
		return
	}
	// If the loaded schema is empty (for new store), just copy the config schema;
	// Otherwise, migrate, then verify it is identical to the config schema
	if len(reg.StoreSchema) == 0 {
		writeSchema(opts.StoreSchema)
	} else {
		// Apply migrations to the schema
		if opts.Upgrades != nil {
			err = reg.migrateSchema(*opts.Upgrades)
			if err != nil {
				return
			}
		}
		if !reg.equal(opts.StoreSchema) {
			err = errors.New("loaded schema does not match configured schema")
			return
		}
		if opts.Upgrades != nil {
			err = migrateData(ret, *opts.Upgrades)
			if err != nil {
				return
			}
			writeSchema(opts.StoreSchema)
		}
	}
	ret.schema = StoreKeySchema{}
	for key, typ := range opts.StoreSchema {
		var skey types.StoreKey
		skey, err = opts.storeKey(key)
		if err != nil {
			return
		}
		ret.schema[skey] = typ
	}
	return
}

func (s *Store) Close() error {
	err := s.stateTxn.Discard()
	if s.StateCommitmentDB != nil {
		err = util.CombineErrors(err, s.stateCommitmentTxn.Discard(), "stateCommitmentTxn.Discard also failed")
	}
	return err
}

// Applies store upgrades to the DB contents.
func migrateData(store *Store, upgrades types.StoreUpgrades) error {
	// Get a view of current state to allow mutation while iterating
	reader := store.stateDB.Reader()
	scReader := reader
	if store.StateCommitmentDB != nil {
		scReader = store.StateCommitmentDB.Reader()
	}

	for _, key := range upgrades.Deleted {
		pfx := substorePrefix(key)
		subReader := prefixdb.NewPrefixReader(reader, pfx)
		it, err := subReader.Iterator(nil, nil)
		if err != nil {
			return err
		}
		for it.Next() {
			store.stateTxn.Delete(it.Key())
		}
		it.Close()
		if store.StateCommitmentDB != nil {
			subReader = prefixdb.NewPrefixReader(scReader, pfx)
			it, err = subReader.Iterator(nil, nil)
			if err != nil {
				return err
			}
			for it.Next() {
				store.stateCommitmentTxn.Delete(it.Key())
			}
			it.Close()
		}
	}
	for _, rename := range upgrades.Renamed {
		oldPrefix := substorePrefix(rename.OldKey)
		newPrefix := substorePrefix(rename.NewKey)
		subReader := prefixdb.NewPrefixReader(reader, oldPrefix)
		subWriter := prefixdb.NewPrefixWriter(store.stateTxn, newPrefix)
		it, err := subReader.Iterator(nil, nil)
		if err != nil {
			return err
		}
		for it.Next() {
			subWriter.Set(it.Key(), it.Value())
		}
		it.Close()
		if store.StateCommitmentDB != nil {
			subReader = prefixdb.NewPrefixReader(scReader, oldPrefix)
			subWriter = prefixdb.NewPrefixWriter(store.stateCommitmentTxn, newPrefix)
			it, err = subReader.Iterator(nil, nil)
			if err != nil {
				return err
			}
			for it.Next() {
				subWriter.Set(it.Key(), it.Value())
			}
			it.Close()
		}
	}
	return nil
}

func substorePrefix(key string) []byte {
	return append(contentPrefix, key...)
}

// GetKVStore implements MultiStore.
func (rs *Store) GetKVStore(skey types.StoreKey) types.KVStore {
	key := skey.Name()
	var parent types.KVStore
	typ, has := rs.schema[skey]
	if !has {
		panic(ErrStoreNotFound(key))
	}
	switch typ {
	case types.StoreTypeMemory:
		parent = rs.mem
	case types.StoreTypeTransient:
		parent = rs.tran
	case types.StoreTypePersistent:
	default:
		panic(fmt.Errorf("StoreType not supported: %v", typ)) // should never happen
	}
	var ret types.KVStore
	if parent != nil { // store is non-persistent
		ret = prefix.NewStore(parent, []byte(key))
	} else { // store is persistent
		sub, err := rs.getSubstore(key)
		if err != nil {
			panic(err)
		}
		rs.substoreCache[key] = sub
		ret = sub
	}
	// Wrap with trace/listen if needed. Note: we don't cache this, so users must get a new substore after
	// modifying tracers/listeners.
	return rs.wrapTraceListen(ret, skey)
}

// Gets a persistent substore. This reads, but does not update the substore cache.
// Use it in cases where we need to access a store internally (e.g. read/write Merkle keys, queries)
func (rs *Store) getSubstore(key string) (*substore, error) {
	if cached, has := rs.substoreCache[key]; has {
		return cached, nil
	}
	pfx := substorePrefix(key)
	stateRW := prefixdb.NewPrefixReadWriter(rs.stateTxn, pfx)
	stateCommitmentRW := prefixdb.NewPrefixReadWriter(rs.stateCommitmentTxn, pfx)
	var stateCommitmentStore *smt.Store

	rootHash, err := stateRW.Get(substoreMerkleRootKey)
	if err != nil {
		return nil, err
	}
	if rootHash != nil {
		stateCommitmentStore = loadSMT(stateCommitmentRW, rootHash)
	} else {
		smtdb := prefixdb.NewPrefixReadWriter(stateCommitmentRW, smtPrefix)
		stateCommitmentStore = smt.NewStore(smtdb)
	}

	return &substore{
		root:                 rs,
		name:                 key,
		dataBucket:           prefixdb.NewPrefixReadWriter(stateRW, dataPrefix),
		indexBucket:          prefixdb.NewPrefixReadWriter(stateRW, indexPrefix),
		stateCommitmentStore: stateCommitmentStore,
	}, nil
}

// Resets a substore's state after commit (because root stateTxn has been discarded)
func (s *substore) refresh(rootHash []byte) {
	pfx := substorePrefix(s.name)
	stateRW := prefixdb.NewPrefixReadWriter(s.root.stateTxn, pfx)
	stateCommitmentRW := prefixdb.NewPrefixReadWriter(s.root.stateCommitmentTxn, pfx)
	s.dataBucket = prefixdb.NewPrefixReadWriter(stateRW, dataPrefix)
	s.indexBucket = prefixdb.NewPrefixReadWriter(stateRW, indexPrefix)
	s.stateCommitmentStore = loadSMT(stateCommitmentRW, rootHash)
}

// Commit implements Committer.
func (s *Store) Commit() types.CommitID {
	// Substores read-lock this mutex; lock to prevent racey invalidation of underlying txns
	s.mtx.Lock()
	defer s.mtx.Unlock()

	// Determine the target version
	versions, err := s.stateDB.Versions()
	if err != nil {
		panic(err)
	}

	target := versions.Last() + 1
	if target > math.MaxInt64 {
		panic(ErrMaximumHeight)
	}

	// Fast forward to initial version if needed
	if s.InitialVersion != 0 && target < s.InitialVersion {
		target = s.InitialVersion
	}

	cid, err := s.commit(target)
	if err != nil {
		panic(err)
	}

	// Prune if necessary
	previous := cid.Version - 1
	if s.Pruning.Interval != 0 && cid.Version%int64(s.Pruning.Interval) == 0 {
		// The range of newly prunable versions
		lastPrunable := previous - int64(s.Pruning.KeepRecent)
		firstPrunable := lastPrunable - int64(s.Pruning.Interval)

		for version := firstPrunable; version <= lastPrunable; version++ {
			s.stateDB.DeleteVersion(uint64(version))

			if s.StateCommitmentDB != nil {
				s.StateCommitmentDB.DeleteVersion(uint64(version))
			}
		}
	}

	s.tran.Commit()
	return *cid
}

func (s *Store) getMerkleRoots() (ret map[string][]byte, err error) {
	ret = map[string][]byte{}
	for key := range s.schema {
		sub, has := s.substoreCache[key.Name()]
		if !has {
			sub, err = s.getSubstore(key.Name())
			if err != nil {
				return
			}
		}
		ret[key.Name()] = sub.stateCommitmentStore.Root()
	}
	return
}

// Calculates root hashes and commits to DB. Does not verify target version or perform pruning.
func (s *Store) commit(target uint64) (id *types.CommitID, err error) {
	storeHashes, err := s.getMerkleRoots()
	if err != nil {
		return
	}
	// Update substore Merkle roots
	for key, storeHash := range storeHashes {
		pfx := substorePrefix(key)
		stateW := prefixdb.NewPrefixReadWriter(s.stateTxn, pfx)
		if err = stateW.Set(substoreMerkleRootKey, storeHash); err != nil {
			return
		}
	}
	rootHash := sdkmaps.HashFromMap(storeHashes)
	if err = s.stateTxn.Set(merkleRootKey, rootHash); err != nil {
		return
	}
	if err = s.stateTxn.Commit(); err != nil {
		return
	}
	defer func() {
		if err != nil {
			err = util.CombineErrors(err, s.stateDB.Revert(), "stateDB.Revert also failed")
		}
	}()
	err = s.stateDB.SaveVersion(target)
	if err != nil {
		return
	}

	stateTxn := s.stateDB.ReadWriter()
	defer func() {
		if err != nil {
			err = util.CombineErrors(err, stateTxn.Discard(), "stateTxn.Discard also failed")
		}
	}()
	stateCommitmentTxn := stateTxn

	// If DBs are not separate, StateCommitment state has been committed & snapshotted
	if s.StateCommitmentDB != nil {
		// if any error is encountered henceforth, we must revert the state and SC dbs
		defer func() {
			if err != nil {
				if delerr := s.stateDB.DeleteVersion(target); delerr != nil {
					err = fmt.Errorf("%w: commit rollback failed: %v", err, delerr)
				}
			}
		}()

		err = s.stateCommitmentTxn.Commit()
		if err != nil {
			return
		}
		defer func() {
			if err != nil {
				err = util.CombineErrors(err, s.StateCommitmentDB.Revert(), "stateCommitmentDB.Revert also failed")
			}
		}()

		err = s.StateCommitmentDB.SaveVersion(target)
		if err != nil {
			return
		}
		stateCommitmentTxn = s.StateCommitmentDB.ReadWriter()
	}

	s.stateTxn = stateTxn
	s.stateCommitmentTxn = stateCommitmentTxn
	// the state of all live substores must be refreshed
	for key, sub := range s.substoreCache {
		sub.refresh(storeHashes[key])
	}

	return &types.CommitID{Version: int64(target), Hash: rootHash}, nil
}

// LastCommitID implements Committer.
func (s *Store) LastCommitID() types.CommitID {
	versions, err := s.stateDB.Versions()
	if err != nil {
		panic(err)
	}
	last := versions.Last()
	if last == 0 {
		return types.CommitID{}
	}
	// Latest Merkle root is the one currently stored
	hash, err := s.stateTxn.Get(merkleRootKey)
	if err != nil {
		panic(err)
	}
	return types.CommitID{Version: int64(last), Hash: hash}
}

// SetInitialVersion implements CommitMultiStore.
func (rs *Store) SetInitialVersion(version uint64) error {
	rs.InitialVersion = uint64(version)
	return nil
}

// GetVersion implements CommitMultiStore.
func (rs *Store) GetVersion(version int64) (types.MultiStore, error) {
	return rs.getView(version)
}

// CacheWrap implements MultiStore.
func (rs *Store) CacheWrap() types.CacheMultiStore {
	return newCacheStore(rs)
}

// GetAllVersions implements CommitMultiStore.
// https://github.com/cosmos/cosmos-sdk/pull/11124
func (rs *Store) GetAllVersions() []int {
	vs, err := rs.stateDB.Versions()
	if err != nil {
		panic(err)
	}
	var ret []int
	for it := vs.Iterator(); it.Next(); {
		ret = append(ret, int(it.Value()))
	}
	return ret
}

// parsePath expects a format like /<storeName>[/<subpath>]
// Must start with /, subpath may be empty
// Returns error if it doesn't start with /
func parsePath(path string) (storeName string, subpath string, err error) {
	if !strings.HasPrefix(path, "/") {
		return storeName, subpath, sdkerrors.Wrapf(sdkerrors.ErrUnknownRequest, "invalid path: %s", path)
	}

	paths := strings.SplitN(path[1:], "/", 2)
	storeName = paths[0]

	if len(paths) == 2 {
		subpath = "/" + paths[1]
	}

	return storeName, subpath, nil
}

// Query implements ABCI interface, allows queries.
//
// by default we will return from (latest height -1),
// as we will have merkle proofs immediately (header height = data height + 1)
// If latest-1 is not present, use latest (which must be present)
// if you care to have the latest data to see a tx results, you must
// explicitly set the height you want to see
func (rs *Store) Query(req abci.RequestQuery) (res abci.ResponseQuery) {
	if len(req.Data) == 0 {
		return sdkerrors.QueryResult(sdkerrors.Wrap(sdkerrors.ErrTxDecode, "query cannot be zero length"), false)
	}

	// if height is 0, use the latest height
	height := req.Height
	if height == 0 {
		versions, err := rs.stateDB.Versions()
		if err != nil {
			return sdkerrors.QueryResult(errors.New("failed to get version info"), false)
		}
		latest := versions.Last()
		if versions.Exists(latest - 1) {
			height = int64(latest - 1)
		} else {
			height = int64(latest)
		}
	}
	if height < 0 {
		return sdkerrors.QueryResult(fmt.Errorf("height overflow: %v", height), false)
	}
	res.Height = height

	storeName, subpath, err := parsePath(req.Path)
	if err != nil {
		return sdkerrors.QueryResult(sdkerrors.Wrapf(err, "failed to parse path"), false)
	}
	view, err := rs.getView(height)
	if err != nil {
		if errors.Is(err, dbm.ErrVersionDoesNotExist) {
			err = sdkerrors.ErrInvalidHeight
		}
		return sdkerrors.QueryResult(sdkerrors.Wrapf(err, "failed to access height"), false)
	}

	substore, err := view.getSubstore(storeName)
	if err != nil {
		return sdkerrors.QueryResult(sdkerrors.Wrapf(err, "failed to access store: %s", storeName), false)
	}

	switch subpath {
	case "/key":
		var err error
		res.Key = req.Data // data holds the key bytes
		res.Value = substore.Get(res.Key)
		if !req.Prove {
			break
		}
		// TODO: actual IBC compatible proof. This is a placeholder so unit tests can pass
		res.ProofOps, err = substore.GetProof(res.Key)
		if err != nil {
			return sdkerrors.QueryResult(fmt.Errorf("Merkle proof creation failed for key: %v", res.Key), false) //nolint: stylecheck // proper name
		}

	case "/subspace":
		res.Key = req.Data // data holds the subspace prefix

		pairs := kv.Pairs{
			Pairs: make([]kv.Pair, 0),
		}

		res.Key = req.Data // data holds the subspace prefix

		iterator := substore.Iterator(res.Key, types.PrefixEndBytes(res.Key))
		for ; iterator.Valid(); iterator.Next() {
			pairs.Pairs = append(pairs.Pairs, kv.Pair{Key: iterator.Key(), Value: iterator.Value()})
		}
		iterator.Close()

		bz, err := pairs.Marshal()
		if err != nil {
			panic(fmt.Errorf("failed to marshal KV pairs: %w", err))
		}

		res.Value = bz

	default:
		return sdkerrors.QueryResult(sdkerrors.Wrapf(sdkerrors.ErrUnknownRequest, "unexpected query path: %v", req.Path), false)
	}

	return res
}

func loadSMT(stateCommitmentTxn dbm.DBReadWriter, root []byte) *smt.Store {
	smtdb := prefixdb.NewPrefixReadWriter(stateCommitmentTxn, smtPrefix)
	return smt.LoadStore(smtdb, root)
}

// Returns closest index and whether it's a match
func binarySearch(hay []string, ndl string) (int, bool) {
	var mid int
	from, to := 0, len(hay)-1
	for from <= to {
		mid = (from + to) / 2
		switch strings.Compare(hay[mid], ndl) {
		case -1:
			from = mid + 1
		case 1:
			to = mid - 1
		default:
			return mid, true
		}
	}
	return from, false
}

// Migrates the state of the registry based on the upgrades
func (pr *SchemaBuilder) migrateSchema(upgrades types.StoreUpgrades) error {
	for _, key := range upgrades.Deleted {
		sst, ix, err := pr.storeInfo(key)
		if err != nil {
			return err
		}
		if sst != types.StoreTypePersistent {
			return fmt.Errorf("prefix is for non-persistent substore: %v (%v)", key, sst)
		}
		pr.reserved = append(pr.reserved[:ix], pr.reserved[ix+1:]...)
		delete(pr.StoreSchema, key)
	}
	for _, rename := range upgrades.Renamed {
		sst, ix, err := pr.storeInfo(rename.OldKey)
		if err != nil {
			return err
		}
		if sst != types.StoreTypePersistent {
			return fmt.Errorf("prefix is for non-persistent substore: %v (%v)", rename.OldKey, sst)
		}
		pr.reserved = append(pr.reserved[:ix], pr.reserved[ix+1:]...)
		delete(pr.StoreSchema, rename.OldKey)
		err = pr.registerName(rename.NewKey, types.StoreTypePersistent)
		if err != nil {
			return err
		}
	}
	for _, key := range upgrades.Added {
		err := pr.registerName(key, types.StoreTypePersistent)
		if err != nil {
			return err
		}
	}
	return nil
}

func (pr *SchemaBuilder) storeInfo(key string) (sst types.StoreType, ix int, err error) {
	ix, has := binarySearch(pr.reserved, key)
	if !has {
		err = fmt.Errorf("prefix does not exist: %v", key)
		return
	}
	sst, has = pr.StoreSchema[key]
	if !has {
		err = fmt.Errorf("prefix is registered but not in schema: %v", key)
	}

	return
}

// registerName registers a store key by name only
func (pr *SchemaBuilder) registerName(key string, typ types.StoreType) error {
	if !validSubStoreType(typ) {
		return fmt.Errorf("StoreType not supported: %v", typ)
	}

	// Find the neighboring reserved prefix, and check for duplicates and conflicts
	i, has := binarySearch(pr.reserved, key)
	if has {
		return fmt.Errorf("prefix already exists: %v", key)
	}
	if i > 0 && strings.HasPrefix(key, pr.reserved[i-1]) {
		return fmt.Errorf("prefix conflict: '%v' exists, cannot add '%v'", pr.reserved[i-1], key)
	}
	if i < len(pr.reserved) && strings.HasPrefix(pr.reserved[i], key) {
		return fmt.Errorf("prefix conflict: '%v' exists, cannot add '%v'", pr.reserved[i], key)
	}
	reserved := pr.reserved[:i]
	reserved = append(reserved, key)
	pr.reserved = append(reserved, pr.reserved[i:]...)
	pr.StoreSchema[key] = typ
	return nil
}

func (tlm *traceListenMixin) AddListeners(skey types.StoreKey, listeners []types.WriteListener) {
	tlm.listeners[skey] = append(tlm.listeners[skey], listeners...)
}

// ListeningEnabled returns if listening is enabled for a specific KVStore
func (tlm *traceListenMixin) ListeningEnabled(key types.StoreKey) bool {
	if ls, has := tlm.listeners[key]; has {
		return len(ls) != 0
	}
	return false
}

func (tlm *traceListenMixin) TracingEnabled() bool {
	return tlm.TraceWriter != nil
}
func (tlm *traceListenMixin) SetTracer(w io.Writer) {
	tlm.TraceWriter = w
}
func (tlm *traceListenMixin) SetTracingContext(tc types.TraceContext) {
	tlm.traceContextMutex.Lock()
	defer tlm.traceContextMutex.Unlock()
	if tlm.TraceContext != nil {
		for k, v := range tc {
			tlm.TraceContext[k] = v
		}
	} else {
		tlm.TraceContext = tc
	}
}

func (tlm *traceListenMixin) getTracingContext() types.TraceContext {
	tlm.traceContextMutex.Lock()
	defer tlm.traceContextMutex.Unlock()

	if tlm.TraceContext == nil {
		return nil
	}

	ctx := types.TraceContext{}
	for k, v := range tlm.TraceContext {
		ctx[k] = v
	}
	return ctx
}

func (tlm *traceListenMixin) wrapTraceListen(store types.KVStore, skey types.StoreKey) types.KVStore {
	if tlm.TracingEnabled() {
		store = tracekv.NewStore(store, tlm.TraceWriter, tlm.getTracingContext())
	}
	if tlm.ListeningEnabled(skey) {
		store = listenkv.NewStore(store, skey, tlm.listeners[skey])
	}
	return store
}

func (s *Store) GetPruning() types.PruningOptions   { return s.Pruning }
func (s *Store) SetPruning(po types.PruningOptions) { s.Pruning = po }

func (rs *Store) Restore(
	height uint64, format uint32, protoReader protoio.Reader,
) (snapshottypes.SnapshotItem, error) {
	return snapshottypes.SnapshotItem{}, nil
}
func (rs *Store) Snapshot(height uint64, protoWriter protoio.Writer) error {
	return nil
}<|MERGE_RESOLUTION|>--- conflicted
+++ resolved
@@ -48,15 +48,7 @@
 	substoreMerkleRootKey = []byte{0} // Key for root hashes of Merkle trees
 	dataPrefix            = []byte{1} // Prefix for state mappings
 	indexPrefix           = []byte{2} // Prefix for Store reverse index
-<<<<<<< HEAD
-	merkleNodePrefix      = []byte{3} // Prefix for Merkle tree nodes
-	merkleValuePrefix     = []byte{4} // Prefix for Merkle value mappings
-=======
 	smtPrefix             = []byte{3} // Prefix for SMT data
-
-	ErrVersionDoesNotExist = errors.New("version does not exist")
-	ErrMaximumHeight       = errors.New("maximum block height reached")
->>>>>>> 4de7d400
 )
 
 func ErrStoreNotFound(key string) error {
@@ -126,32 +118,6 @@
 	stateCommitmentStore *smt.Store
 }
 
-<<<<<<< HEAD
-=======
-// Branched state
-type cacheStore struct {
-	source    types.BasicMultiStore
-	substores map[string]types.CacheKVStore
-	*traceListenMixin
-}
-
-// Read-only store for querying past versions
-type viewStore struct {
-	stateView           dbm.DBReader
-	stateCommitmentView dbm.DBReader
-	substoreCache       map[string]*viewSubstore
-	schema              StoreSchema
-}
-
-type viewSubstore struct {
-	root                 *viewStore
-	name                 string
-	dataBucket           dbm.DBReader
-	indexBucket          dbm.DBReader
-	stateCommitmentStore *smt.Store
-}
-
->>>>>>> 4de7d400
 // Builder type used to create a valid schema with no prefix conflicts
 type SchemaBuilder struct {
 	StoreSchema
