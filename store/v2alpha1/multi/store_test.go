--- conflicted
+++ resolved
@@ -37,9 +37,9 @@
 )
 
 // Factored out so the same tests can be run on Store and adaptor (v1asv2)
-type storeConstructor = func(dbm.DBConnection, StoreParams) (types.CommitMultiStore, error)
-
-func multistoreConstructor(db dbm.DBConnection, params StoreParams) (types.CommitMultiStore, error) {
+type storeConstructor = func(dbm.Connection, StoreParams) (types.CommitMultiStore, error)
+
+func multistoreConstructor(db dbm.Connection, params StoreParams) (types.CommitMultiStore, error) {
 	return NewStore(db, params)
 }
 
@@ -58,13 +58,8 @@
 	return opts
 }
 
-<<<<<<< HEAD
-func newSubStoreWithData(t *testing.T, db dbm.DBConnection, storeData map[string]string) (*Store, types.KVStore) {
+func newSubStoreWithData(t *testing.T, db dbm.Connection, storeData map[string]string) (*Store, types.KVStore) {
 	root, err := NewStore(db, storeParams1(t))
-=======
-func newSubStoreWithData(t *testing.T, db dbm.Connection, storeData map[string]string) (*Store, types.KVStore) {
-	root, err := NewStore(db, simpleStoreConfig(t))
->>>>>>> df41b656
 	require.NoError(t, err)
 
 	store := root.GetKVStore(skey_1)
@@ -316,14 +311,8 @@
 	// test that we can recover from a failed commit
 	testFailedCommit := func(t *testing.T,
 		store *Store,
-<<<<<<< HEAD
-		db dbm.DBConnection,
+		db dbm.Connection,
 		opts StoreParams) {
-=======
-		db dbm.Connection,
-		opts StoreConfig,
-	) {
->>>>>>> df41b656
 		if db == nil {
 			db = store.stateDB
 		}
@@ -472,14 +461,9 @@
 	}
 
 	for tci, tc := range testCases {
-<<<<<<< HEAD
 		opts := storeParams1(t)
-=======
-		dbs := []dbm.Connection{memdb.NewDB(), memdb.NewDB()}
-		opts := simpleStoreConfig(t)
->>>>>>> df41b656
 		opts.Pruning = tc.PruningOptions
-		dbs := []dbm.DBConnection{memdb.NewDB()}
+		dbs := []dbm.Connection{memdb.NewDB()}
 		if sepDBs {
 			dbs = append(dbs, memdb.NewDB())
 			opts.StateCommitmentDB = dbs[1]
