package cachemulti

import (
	"fmt"
	"io"

	dbm "github.com/tendermint/tm-db"

	"github.com/cosmos/cosmos-sdk/store/cachekv"
	"github.com/cosmos/cosmos-sdk/store/dbadapter"
	"github.com/cosmos/cosmos-sdk/store/listenkv"
	"github.com/cosmos/cosmos-sdk/store/tracekv"
	"github.com/cosmos/cosmos-sdk/store/types"
)

//----------------------------------------
// Store

// Store holds many branched stores.
// Implements MultiStore.
// NOTE: a Store (and MultiStores in general) should never expose the
// keys for the substores.
type Store struct {
	db     types.CacheKVStore
	stores map[types.StoreKey]types.CacheWrap
	keys   map[string]types.StoreKey

	traceWriter  io.Writer
	traceContext types.TraceContext

	listeners map[types.StoreKey][]types.WriteListener
}

var _ types.CacheMultiStore = Store{}

// NewFromKVStore creates a new Store object from a mapping of store keys to
// CacheWrapper objects and a KVStore as the database. Each CacheWrapper store
// is a branched store.
func NewFromKVStore(
	store types.KVStore, stores map[types.StoreKey]types.CacheWrapper,
	keys map[string]types.StoreKey, traceWriter io.Writer, traceContext types.TraceContext,
	listeners map[types.StoreKey][]types.WriteListener,
) Store {
	cms := Store{
		db:           cachekv.NewStore(store),
		stores:       make(map[types.StoreKey]types.CacheWrap, len(stores)),
		keys:         keys,
		traceWriter:  traceWriter,
		traceContext: traceContext,
		listeners:    listeners,
	}

	for key, store := range stores {
<<<<<<< HEAD
		var cacheWrapped types.CacheWrap
		switch {
		case cms.ListeningEnabled(key):
			cacheWrapped = store.CacheWrapWithListeners(key, cms.listeners[key])
		case cms.TracingEnabled():
			cacheWrapped = store.CacheWrapWithTrace(cms.traceWriter, cms.traceContext)
		default:
			cacheWrapped = store.CacheWrap()
		}
		cms.stores[key] = cacheWrapped
=======
		if cms.TracingEnabled() {
			store = tracekv.NewStore(store.(types.KVStore), cms.traceWriter, cms.traceContext)
		}
		if cms.ListeningEnabled(key) {
			store = listenkv.NewStore(store.(types.KVStore), key, listeners[key])
		}
		cms.stores[key] = cachekv.NewStore(store.(types.KVStore))
>>>>>>> 2135de9d
	}

	return cms
}

// NewStore creates a new Store object from a mapping of store keys to
// CacheWrapper objects. Each CacheWrapper store is a branched store.
func NewStore(
	db dbm.DB, stores map[types.StoreKey]types.CacheWrapper, keys map[string]types.StoreKey,
	traceWriter io.Writer, traceContext types.TraceContext, listeners map[types.StoreKey][]types.WriteListener,
) Store {

	return NewFromKVStore(dbadapter.Store{DB: db}, stores, keys, traceWriter, traceContext, listeners)
}

func newCacheMultiStoreFromCMS(cms Store) Store {
	stores := make(map[types.StoreKey]types.CacheWrapper)
	for k, v := range cms.stores {
		stores[k] = v
	}

	return NewFromKVStore(cms.db, stores, nil, cms.traceWriter, cms.traceContext, cms.listeners)
}

// SetTracer sets the tracer for the MultiStore that the underlying
// stores will utilize to trace operations. A MultiStore is returned.
func (cms Store) SetTracer(w io.Writer) types.MultiStore {
	cms.traceWriter = w
	return cms
}

// SetTracingContext updates the tracing context for the MultiStore by merging
// the given context with the existing context by key. Any existing keys will
// be overwritten. It is implied that the caller should update the context when
// necessary between tracing operations. It returns a modified MultiStore.
func (cms Store) SetTracingContext(tc types.TraceContext) types.MultiStore {
	if cms.traceContext != nil {
		for k, v := range tc {
			cms.traceContext[k] = v
		}
	} else {
		cms.traceContext = tc
	}

	return cms
}

// TracingEnabled returns if tracing is enabled for the MultiStore.
func (cms Store) TracingEnabled() bool {
	return cms.traceWriter != nil
}

// AddListeners adds listeners for a specific KVStore
func (cms Store) AddListeners(key types.StoreKey, listeners []types.WriteListener) {
	if ls, ok := cms.listeners[key]; ok {
		cms.listeners[key] = append(ls, listeners...)
	} else {
		cms.listeners[key] = listeners
	}
}

// ListeningEnabled returns if listening is enabled for a specific KVStore
func (cms Store) ListeningEnabled(key types.StoreKey) bool {
	if ls, ok := cms.listeners[key]; ok {
		return len(ls) != 0
	}
	return false
}

// GetStoreType returns the type of the store.
func (cms Store) GetStoreType() types.StoreType {
	return types.StoreTypeMulti
}

// Write calls Write on each underlying store.
func (cms Store) Write() {
	cms.db.Write()
	for _, store := range cms.stores {
		store.Write()
	}
}

// Implements CacheWrapper.
func (cms Store) CacheWrap() types.CacheWrap {
	return cms.CacheMultiStore().(types.CacheWrap)
}

// CacheWrapWithTrace implements the CacheWrapper interface.
func (cms Store) CacheWrapWithTrace(_ io.Writer, _ types.TraceContext) types.CacheWrap {
	return cms.CacheWrap()
}

// CacheWrapWithListeners implements the CacheWrapper interface.
func (cms Store) CacheWrapWithListeners(_ types.StoreKey, _ []types.WriteListener) types.CacheWrap {
	return cms.CacheWrap()
}

// Implements MultiStore.
func (cms Store) CacheMultiStore() types.CacheMultiStore {
	return newCacheMultiStoreFromCMS(cms)
}

// CacheMultiStoreWithVersion implements the MultiStore interface. It will panic
// as an already cached multi-store cannot load previous versions.
//
// TODO: The store implementation can possibly be modified to support this as it
// seems safe to load previous versions (heights).
func (cms Store) CacheMultiStoreWithVersion(_ int64) (types.CacheMultiStore, error) {
	panic("cannot branch cached multi-store with a version")
}

// GetStore returns an underlying Store by key.
func (cms Store) GetStore(key types.StoreKey) types.Store {
	s := cms.stores[key]
	if key == nil || s == nil {
		panic(fmt.Sprintf("kv store with key %v has not been registered in stores", key))
	}
	return s.(types.Store)
}

// GetKVStore returns an underlying KVStore by key.
func (cms Store) GetKVStore(key types.StoreKey) types.KVStore {
	store := cms.stores[key]
	if key == nil || store == nil {
		panic(fmt.Sprintf("kv store with key %v has not been registered in stores", key))
	}
	return store.(types.KVStore)
}<|MERGE_RESOLUTION|>--- conflicted
+++ resolved
@@ -51,18 +51,6 @@
 	}
 
 	for key, store := range stores {
-<<<<<<< HEAD
-		var cacheWrapped types.CacheWrap
-		switch {
-		case cms.ListeningEnabled(key):
-			cacheWrapped = store.CacheWrapWithListeners(key, cms.listeners[key])
-		case cms.TracingEnabled():
-			cacheWrapped = store.CacheWrapWithTrace(cms.traceWriter, cms.traceContext)
-		default:
-			cacheWrapped = store.CacheWrap()
-		}
-		cms.stores[key] = cacheWrapped
-=======
 		if cms.TracingEnabled() {
 			store = tracekv.NewStore(store.(types.KVStore), cms.traceWriter, cms.traceContext)
 		}
@@ -70,7 +58,6 @@
 			store = listenkv.NewStore(store.(types.KVStore), key, listeners[key])
 		}
 		cms.stores[key] = cachekv.NewStore(store.(types.KVStore))
->>>>>>> 2135de9d
 	}
 
 	return cms
